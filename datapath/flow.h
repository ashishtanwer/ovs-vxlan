--- conflicted
+++ resolved
@@ -169,15 +169,9 @@
  *  OVS_KEY_ATTR_ND           28    --     4     32
  *  OVS_KEY_ATTR_TUNNEL       20    --     4     24
  *  -------------------------------------------------
-<<<<<<< HEAD
- *  total                                       168
+ *  total                                       180
  */
-#define FLOW_BUFSIZE 168
-=======
- *  total                                       156
- */
-#define FLOW_BUFSIZE 156
->>>>>>> 43924b12
+#define FLOW_BUFSIZE 180
 
 int ovs_flow_to_nlattrs(const struct sw_flow_key *, struct sk_buff *);
 int ovs_flow_from_nlattrs(struct sw_flow_key *swkey, int *key_lenp,
