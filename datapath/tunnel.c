/*
 * Copyright (c) 2007-2012 Nicira, Inc.
 *
 * This program is free software; you can redistribute it and/or
 * modify it under the terms of version 2 of the GNU General Public
 * License as published by the Free Software Foundation.
 *
 * This program is distributed in the hope that it will be useful, but
 * WITHOUT ANY WARRANTY; without even the implied warranty of
 * MERCHANTABILITY or FITNESS FOR A PARTICULAR PURPOSE. See the GNU
 * General Public License for more details.
 *
 * You should have received a copy of the GNU General Public License
 * along with this program; if not, write to the Free Software
 * Foundation, Inc., 51 Franklin Street, Fifth Floor, Boston, MA
 * 02110-1301, USA
 */

#define pr_fmt(fmt) KBUILD_MODNAME ": " fmt

#include <linux/if_arp.h>
#include <linux/if_ether.h>
#include <linux/ip.h>
#include <linux/if_vlan.h>
#include <linux/igmp.h>
#include <linux/in.h>
#include <linux/in_route.h>
#include <linux/inetdevice.h>
#include <linux/jhash.h>
#include <linux/list.h>
#include <linux/kernel.h>
#include <linux/version.h>
#include <linux/workqueue.h>
#include <linux/rculist.h>

#include <net/dsfield.h>
#include <net/dst.h>
#include <net/icmp.h>
#include <net/inet_ecn.h>
#include <net/ip.h>
#if defined(CONFIG_IPV6) || defined(CONFIG_IPV6_MODULE)
#include <net/ipv6.h>
#endif
#include <net/route.h>
#include <net/xfrm.h>

#include "checksum.h"
#include "datapath.h"
#include "tunnel.h"
#include "vlan.h"
#include "vport.h"
#include "vport-generic.h"
#include "vport-internal_dev.h"

#ifdef NEED_CACHE_TIMEOUT
/*
 * On kernels where we can't quickly detect changes in the rest of the system
 * we use an expiration time to invalidate the cache.  A shorter expiration
 * reduces the length of time that we may potentially blackhole packets while
 * a longer time increases performance by reducing the frequency that the
 * cache needs to be rebuilt.  A variety of factors may cause the cache to be
 * invalidated before the expiration time but this is the maximum.  The time
 * is expressed in jiffies.
 */
#define MAX_CACHE_EXP HZ
#endif

/*
 * Interval to check for and remove caches that are no longer valid.  Caches
 * are checked for validity before they are used for packet encapsulation and
 * old caches are removed at that time.  However, if no packets are sent through
 * the tunnel then the cache will never be destroyed.  Since it holds
 * references to a number of system objects, the cache will continue to use
 * system resources by not allowing those objects to be destroyed.  The cache
 * cleaner is periodically run to free invalid caches.  It does not
 * significantly affect system performance.  A lower interval will release
 * resources faster but will itself consume resources by requiring more frequent
 * checks.  A longer interval may result in messages being printed to the kernel
 * message buffer about unreleased resources.  The interval is expressed in
 * jiffies.
 */
#define CACHE_CLEANER_INTERVAL (5 * HZ)

#define CACHE_DATA_ALIGN 16
#define PORT_TABLE_SIZE  1024

static struct hlist_head *port_table __read_mostly;
static int port_table_count;

static void cache_cleaner(struct work_struct *work);
static DECLARE_DELAYED_WORK(cache_cleaner_wq, cache_cleaner);

/*
 * These are just used as an optimization: they don't require any kind of
 * synchronization because we could have just as easily read the value before
 * the port change happened.
 */
static unsigned int key_local_remote_ports __read_mostly;
static unsigned int key_remote_ports __read_mostly;
static unsigned int key_multicast_ports __read_mostly;
static unsigned int local_remote_ports __read_mostly;
static unsigned int remote_ports __read_mostly;
static unsigned int null_ports __read_mostly;
static unsigned int multicast_ports __read_mostly;

#if LINUX_VERSION_CODE >= KERNEL_VERSION(2,6,36)
#define rt_dst(rt) (rt->dst)
#else
#define rt_dst(rt) (rt->u.dst)
#endif

#if LINUX_VERSION_CODE >= KERNEL_VERSION(3,1,0)
static struct hh_cache *rt_hh(struct rtable *rt)
{
	struct neighbour *neigh = dst_get_neighbour_noref(&rt->dst);
	if (!neigh || !(neigh->nud_state & NUD_CONNECTED) ||
			!neigh->hh.hh_len)
		return NULL;
	return &neigh->hh;
}
#else
#define rt_hh(rt) (rt_dst(rt).hh)
#endif

static struct vport *tnl_vport_to_vport(const struct tnl_vport *tnl_vport)
{
	return vport_from_priv(tnl_vport);
}

/* This is analogous to rtnl_dereference for the tunnel cache.  It checks that
 * cache_lock is held, so it is only for update side code.
 */
static struct tnl_cache *cache_dereference(struct tnl_vport *tnl_vport)
{
	return rcu_dereference_protected(tnl_vport->cache,
				 lockdep_is_held(&tnl_vport->cache_lock));
}

static void schedule_cache_cleaner(void)
{
	schedule_delayed_work(&cache_cleaner_wq, CACHE_CLEANER_INTERVAL);
}

static void free_cache(struct tnl_cache *cache)
{
	if (!cache)
		return;

	ovs_flow_put(cache->flow);
	ip_rt_put(cache->rt);
	kfree(cache);
}

static void free_config_rcu(struct rcu_head *rcu)
{
	struct tnl_mutable_config *c = container_of(rcu, struct tnl_mutable_config, rcu);
	kfree(c);
}

static void free_cache_rcu(struct rcu_head *rcu)
{
	struct tnl_cache *c = container_of(rcu, struct tnl_cache, rcu);
	free_cache(c);
}

/* Frees the portion of 'mutable' that requires RTNL and thus can't happen
 * within an RCU callback.  Fortunately this part doesn't require waiting for
 * an RCU grace period.
 */
static void free_mutable_rtnl(struct tnl_mutable_config *mutable)
{
	ASSERT_RTNL();
	if (ipv4_is_multicast(mutable->key.daddr) && mutable->mlink) {
		struct in_device *in_dev;
		in_dev = inetdev_by_index(port_key_get_net(&mutable->key), mutable->mlink);
		if (in_dev)
			ip_mc_dec_group(in_dev, mutable->key.daddr);
	}
}

static void assign_config_rcu(struct vport *vport,
			      struct tnl_mutable_config *new_config)
{
	struct tnl_vport *tnl_vport = tnl_vport_priv(vport);
	struct tnl_mutable_config *old_config;

	old_config = rtnl_dereference(tnl_vport->mutable);
	rcu_assign_pointer(tnl_vport->mutable, new_config);

	free_mutable_rtnl(old_config);
	call_rcu(&old_config->rcu, free_config_rcu);
}

static void assign_cache_rcu(struct vport *vport, struct tnl_cache *new_cache)
{
	struct tnl_vport *tnl_vport = tnl_vport_priv(vport);
	struct tnl_cache *old_cache;

	old_cache = cache_dereference(tnl_vport);
	rcu_assign_pointer(tnl_vport->cache, new_cache);

	if (old_cache)
		call_rcu(&old_cache->rcu, free_cache_rcu);
}

static unsigned int *find_port_pool(const struct tnl_mutable_config *mutable)
{
	bool is_multicast = ipv4_is_multicast(mutable->key.daddr);

	if (mutable->flags & TNL_F_IN_KEY_MATCH) {
		if (mutable->key.saddr)
			return &local_remote_ports;
		else if (is_multicast)
			return &multicast_ports;
		else
			return &remote_ports;
	} else {
		if (mutable->key.saddr)
			return &key_local_remote_ports;
		else if (is_multicast)
			return &key_multicast_ports;
		else if (mutable->key.daddr)
			return &key_remote_ports;
		else
			return &null_ports;
	}
}

static u32 port_hash(const struct port_lookup_key *key)
{
	return jhash2((u32 *)key, (PORT_KEY_LEN / sizeof(u32)), 0);
}

static struct hlist_head *find_bucket(u32 hash)
{
	return &port_table[(hash & (PORT_TABLE_SIZE - 1))];
}

static void port_table_add_port(struct vport *vport)
{
	struct tnl_vport *tnl_vport = tnl_vport_priv(vport);
	const struct tnl_mutable_config *mutable;
	u32 hash;

	if (port_table_count == 0)
		schedule_cache_cleaner();

	mutable = rtnl_dereference(tnl_vport->mutable);
	hash = port_hash(&mutable->key);
	hlist_add_head_rcu(&tnl_vport->hash_node, find_bucket(hash));
	port_table_count++;

	(*find_port_pool(rtnl_dereference(tnl_vport->mutable)))++;
}

static void port_table_move_port(struct vport *vport,
		      struct tnl_mutable_config *new_mutable)
{
	struct tnl_vport *tnl_vport = tnl_vport_priv(vport);
	u32 hash;

	hash = port_hash(&new_mutable->key);
	hlist_del_init_rcu(&tnl_vport->hash_node);
	hlist_add_head_rcu(&tnl_vport->hash_node, find_bucket(hash));

	(*find_port_pool(rtnl_dereference(tnl_vport->mutable)))--;
	assign_config_rcu(vport, new_mutable);
	(*find_port_pool(rtnl_dereference(tnl_vport->mutable)))++;
}

static void port_table_remove_port(struct vport *vport)
{
	struct tnl_vport *tnl_vport = tnl_vport_priv(vport);

	hlist_del_init_rcu(&tnl_vport->hash_node);

	port_table_count--;
	if (port_table_count == 0)
		cancel_delayed_work_sync(&cache_cleaner_wq);

	(*find_port_pool(rtnl_dereference(tnl_vport->mutable)))--;
}

static struct vport *port_table_lookup(struct port_lookup_key *key,
				       const struct tnl_mutable_config **pmutable)
{
	struct hlist_node *n;
	struct hlist_head *bucket;
	u32 hash = port_hash(key);
	struct tnl_vport *tnl_vport;

	bucket = find_bucket(hash);

	hlist_for_each_entry_rcu(tnl_vport, n, bucket, hash_node) {
		struct tnl_mutable_config *mutable;

		mutable = rcu_dereference_rtnl(tnl_vport->mutable);
		if (!memcmp(&mutable->key, key, PORT_KEY_LEN)) {
			*pmutable = mutable;
			return tnl_vport_to_vport(tnl_vport);
		}
	}

	return NULL;
}

struct vport *ovs_tnl_find_port(struct net *net, __be32 saddr, __be32 daddr,
				__be64 key, int tunnel_type,
				const struct tnl_mutable_config **mutable)
{
	struct port_lookup_key lookup;
	struct vport *vport;
	bool is_multicast = ipv4_is_multicast(saddr);

	port_key_set_net(&lookup, net);
	lookup.saddr = saddr;
	lookup.daddr = daddr;

	/* First try for exact match on in_key. */
	lookup.in_key = key;
	lookup.tunnel_type = tunnel_type | TNL_T_KEY_EXACT;
	if (!is_multicast && key_local_remote_ports) {
		vport = port_table_lookup(&lookup, mutable);
		if (vport)
			return vport;
	}
	if (key_remote_ports) {
		lookup.saddr = 0;
		vport = port_table_lookup(&lookup, mutable);
		if (vport)
			return vport;

		lookup.saddr = saddr;
	}

	/* Then try matches that wildcard in_key. */
	lookup.in_key = 0;
	lookup.tunnel_type = tunnel_type | TNL_T_KEY_MATCH;
	if (!is_multicast && local_remote_ports) {
		vport = port_table_lookup(&lookup, mutable);
		if (vport)
			return vport;
	}
	if (remote_ports) {
		lookup.saddr = 0;
		vport = port_table_lookup(&lookup, mutable);
		if (vport)
			return vport;
	}

	if (is_multicast) {
		lookup.saddr = 0;
		lookup.daddr = saddr;
		if (key_multicast_ports) {
			lookup.tunnel_type = tunnel_type | TNL_T_KEY_EXACT;
			lookup.in_key = key;
			vport = port_table_lookup(&lookup, mutable);
			if (vport)
				return vport;
		}
		if (multicast_ports) {
			lookup.tunnel_type = tunnel_type | TNL_T_KEY_MATCH;
			lookup.in_key = 0;
			vport = port_table_lookup(&lookup, mutable);
			if (vport)
				return vport;
		}
	}

	if (null_ports) {
		lookup.daddr = 0;
		lookup.saddr = 0;
		lookup.tunnel_type = tunnel_type;
		vport = port_table_lookup(&lookup, mutable);
		if (vport)
			return vport;
	}
	return NULL;
}

static void ecn_decapsulate(struct sk_buff *skb)
{
	if (unlikely(INET_ECN_is_ce(OVS_CB(skb)->tun_key->ipv4_tos))) {
		__be16 protocol = skb->protocol;

		skb_set_network_header(skb, ETH_HLEN);

		if (protocol == htons(ETH_P_8021Q)) {
			if (unlikely(!pskb_may_pull(skb, VLAN_ETH_HLEN)))
				return;

			protocol = vlan_eth_hdr(skb)->h_vlan_encapsulated_proto;
			skb_set_network_header(skb, VLAN_ETH_HLEN);
		}

		if (protocol == htons(ETH_P_IP)) {
			if (unlikely(!pskb_may_pull(skb, skb_network_offset(skb)
			    + sizeof(struct iphdr))))
				return;

			IP_ECN_set_ce(ip_hdr(skb));
		}
#if defined(CONFIG_IPV6) || defined(CONFIG_IPV6_MODULE)
		else if (protocol == htons(ETH_P_IPV6)) {
			if (unlikely(!pskb_may_pull(skb, skb_network_offset(skb)
			    + sizeof(struct ipv6hdr))))
				return;

			IP6_ECN_set_ce(ipv6_hdr(skb));
		}
#endif
	}
}

/**
 *	ovs_tnl_rcv - ingress point for generic tunnel code
 *
 * @vport: port this packet was received on
 * @skb: received packet
 * @tos: ToS from encapsulating IP packet, used to copy ECN bits
 *
 * Must be called with rcu_read_lock.
 *
 * Packets received by this function are in the following state:
 * - skb->data points to the inner Ethernet header.
 * - The inner Ethernet header is in the linear data area.
 * - skb->csum does not include the inner Ethernet header.
 * - The layer pointers are undefined.
 */
void ovs_tnl_rcv(struct vport *vport, struct sk_buff *skb)
{
	struct ethhdr *eh;

	skb_reset_mac_header(skb);
	eh = eth_hdr(skb);

	if (likely(ntohs(eh->h_proto) >= 1536))
		skb->protocol = eh->h_proto;
	else
		skb->protocol = htons(ETH_P_802_2);

	skb_dst_drop(skb);
	nf_reset(skb);
	skb_clear_rxhash(skb);
	secpath_reset(skb);

	ecn_decapsulate(skb);
	vlan_set_tci(skb, 0);

	if (unlikely(compute_ip_summed(skb, false))) {
		kfree_skb(skb);
		return;
	}

	ovs_vport_receive(vport, skb);
}

static bool check_ipv4_address(__be32 addr)
{
	if (ipv4_is_multicast(addr) || ipv4_is_lbcast(addr)
	    || ipv4_is_loopback(addr) || ipv4_is_zeronet(addr))
		return false;

	return true;
}

static bool ipv4_should_icmp(struct sk_buff *skb)
{
	struct iphdr *old_iph = ip_hdr(skb);

	/* Don't respond to L2 broadcast. */
	if (is_multicast_ether_addr(eth_hdr(skb)->h_dest))
		return false;

	/* Don't respond to L3 broadcast or invalid addresses. */
	if (!check_ipv4_address(old_iph->daddr) ||
	    !check_ipv4_address(old_iph->saddr))
		return false;

	/* Only respond to the first fragment. */
	if (old_iph->frag_off & htons(IP_OFFSET))
		return false;

	/* Don't respond to ICMP error messages. */
	if (old_iph->protocol == IPPROTO_ICMP) {
		u8 icmp_type, *icmp_typep;

		icmp_typep = skb_header_pointer(skb, (u8 *)old_iph +
						(old_iph->ihl << 2) +
						offsetof(struct icmphdr, type) -
						skb->data, sizeof(icmp_type),
						&icmp_type);

		if (!icmp_typep)
			return false;

		if (*icmp_typep > NR_ICMP_TYPES
			|| (*icmp_typep <= ICMP_PARAMETERPROB
				&& *icmp_typep != ICMP_ECHOREPLY
				&& *icmp_typep != ICMP_ECHO))
			return false;
	}

	return true;
}

static void ipv4_build_icmp(struct sk_buff *skb, struct sk_buff *nskb,
			    unsigned int mtu, unsigned int payload_length)
{
	struct iphdr *iph, *old_iph = ip_hdr(skb);
	struct icmphdr *icmph;
	u8 *payload;

	iph = (struct iphdr *)skb_put(nskb, sizeof(struct iphdr));
	icmph = (struct icmphdr *)skb_put(nskb, sizeof(struct icmphdr));
	payload = skb_put(nskb, payload_length);

	/* IP */
	iph->version		=	4;
	iph->ihl		=	sizeof(struct iphdr) >> 2;
	iph->tos		=	(old_iph->tos & IPTOS_TOS_MASK) |
					IPTOS_PREC_INTERNETCONTROL;
	iph->tot_len		=	htons(sizeof(struct iphdr)
					      + sizeof(struct icmphdr)
					      + payload_length);
	get_random_bytes(&iph->id, sizeof(iph->id));
	iph->frag_off		=	0;
	iph->ttl		=	IPDEFTTL;
	iph->protocol		=	IPPROTO_ICMP;
	iph->daddr		=	old_iph->saddr;
	iph->saddr		=	old_iph->daddr;

	ip_send_check(iph);

	/* ICMP */
	icmph->type		=	ICMP_DEST_UNREACH;
	icmph->code		=	ICMP_FRAG_NEEDED;
	icmph->un.gateway	=	htonl(mtu);
	icmph->checksum		=	0;

	nskb->csum = csum_partial((u8 *)icmph, sizeof(struct icmphdr), 0);
	nskb->csum = skb_copy_and_csum_bits(skb, (u8 *)old_iph - skb->data,
					    payload, payload_length,
					    nskb->csum);
	icmph->checksum = csum_fold(nskb->csum);
}

#if defined(CONFIG_IPV6) || defined(CONFIG_IPV6_MODULE)
static bool ipv6_should_icmp(struct sk_buff *skb)
{
	struct ipv6hdr *old_ipv6h = ipv6_hdr(skb);
	int addr_type;
	int payload_off = (u8 *)(old_ipv6h + 1) - skb->data;
	u8 nexthdr = ipv6_hdr(skb)->nexthdr;
	__be16 frag_off;

	/* Check source address is valid. */
	addr_type = ipv6_addr_type(&old_ipv6h->saddr);
	if (addr_type & IPV6_ADDR_MULTICAST || addr_type == IPV6_ADDR_ANY)
		return false;

	/* Don't reply to unspecified addresses. */
	if (ipv6_addr_type(&old_ipv6h->daddr) == IPV6_ADDR_ANY)
		return false;

	/* Don't respond to ICMP error messages. */
	payload_off = ipv6_skip_exthdr(skb, payload_off, &nexthdr, &frag_off);
	if (payload_off < 0)
		return false;

	if (nexthdr == NEXTHDR_ICMP) {
		u8 icmp_type, *icmp_typep;

		icmp_typep = skb_header_pointer(skb, payload_off +
						offsetof(struct icmp6hdr,
							icmp6_type),
						sizeof(icmp_type), &icmp_type);

		if (!icmp_typep || !(*icmp_typep & ICMPV6_INFOMSG_MASK))
			return false;
	}

	return true;
}

static void ipv6_build_icmp(struct sk_buff *skb, struct sk_buff *nskb,
			    unsigned int mtu, unsigned int payload_length)
{
	struct ipv6hdr *ipv6h, *old_ipv6h = ipv6_hdr(skb);
	struct icmp6hdr *icmp6h;
	u8 *payload;

	ipv6h = (struct ipv6hdr *)skb_put(nskb, sizeof(struct ipv6hdr));
	icmp6h = (struct icmp6hdr *)skb_put(nskb, sizeof(struct icmp6hdr));
	payload = skb_put(nskb, payload_length);

	/* IPv6 */
	ipv6h->version		=	6;
	ipv6h->priority		=	0;
	memset(&ipv6h->flow_lbl, 0, sizeof(ipv6h->flow_lbl));
	ipv6h->payload_len	=	htons(sizeof(struct icmp6hdr)
					      + payload_length);
	ipv6h->nexthdr		=	NEXTHDR_ICMP;
	ipv6h->hop_limit	=	IPV6_DEFAULT_HOPLIMIT;
	ipv6h->daddr		=	old_ipv6h->saddr;
	ipv6h->saddr		=	old_ipv6h->daddr;

	/* ICMPv6 */
	icmp6h->icmp6_type	=	ICMPV6_PKT_TOOBIG;
	icmp6h->icmp6_code	=	0;
	icmp6h->icmp6_cksum	=	0;
	icmp6h->icmp6_mtu	=	htonl(mtu);

	nskb->csum = csum_partial((u8 *)icmp6h, sizeof(struct icmp6hdr), 0);
	nskb->csum = skb_copy_and_csum_bits(skb, (u8 *)old_ipv6h - skb->data,
					    payload, payload_length,
					    nskb->csum);
	icmp6h->icmp6_cksum = csum_ipv6_magic(&ipv6h->saddr, &ipv6h->daddr,
						sizeof(struct icmp6hdr)
						+ payload_length,
						ipv6h->nexthdr, nskb->csum);
}
#endif /* IPv6 */

bool ovs_tnl_frag_needed(struct vport *vport,
			 const struct tnl_mutable_config *mutable,
			 struct sk_buff *skb, unsigned int mtu)
{
	unsigned int eth_hdr_len = ETH_HLEN;
	unsigned int total_length = 0, header_length = 0, payload_length;
	struct ethhdr *eh, *old_eh = eth_hdr(skb);
	struct sk_buff *nskb;

	/* Sanity check */
	if (skb->protocol == htons(ETH_P_IP)) {
		if (mtu < IP_MIN_MTU)
			return false;

		if (!ipv4_should_icmp(skb))
			return true;
	}
#if defined(CONFIG_IPV6) || defined(CONFIG_IPV6_MODULE)
	else if (skb->protocol == htons(ETH_P_IPV6)) {
		if (mtu < IPV6_MIN_MTU)
			return false;

		/*
		 * In theory we should do PMTUD on IPv6 multicast messages but
		 * we don't have an address to send from so just fragment.
		 */
		if (ipv6_addr_type(&ipv6_hdr(skb)->daddr) & IPV6_ADDR_MULTICAST)
			return false;

		if (!ipv6_should_icmp(skb))
			return true;
	}
#endif
	else
		return false;

	/* Allocate */
	if (old_eh->h_proto == htons(ETH_P_8021Q))
		eth_hdr_len = VLAN_ETH_HLEN;

	payload_length = skb->len - eth_hdr_len;
	if (skb->protocol == htons(ETH_P_IP)) {
		header_length = sizeof(struct iphdr) + sizeof(struct icmphdr);
		total_length = min_t(unsigned int, header_length +
						   payload_length, 576);
	}
#if defined(CONFIG_IPV6) || defined(CONFIG_IPV6_MODULE)
	else {
		header_length = sizeof(struct ipv6hdr) +
				sizeof(struct icmp6hdr);
		total_length = min_t(unsigned int, header_length +
						  payload_length, IPV6_MIN_MTU);
	}
#endif

	payload_length = total_length - header_length;

	nskb = dev_alloc_skb(NET_IP_ALIGN + eth_hdr_len + header_length +
			     payload_length);
	if (!nskb)
		return false;

	skb_reserve(nskb, NET_IP_ALIGN);

	/* Ethernet / VLAN */
	eh = (struct ethhdr *)skb_put(nskb, eth_hdr_len);
	memcpy(eh->h_dest, old_eh->h_source, ETH_ALEN);
	memcpy(eh->h_source, mutable->eth_addr, ETH_ALEN);
	nskb->protocol = eh->h_proto = old_eh->h_proto;
	if (old_eh->h_proto == htons(ETH_P_8021Q)) {
		struct vlan_ethhdr *vh = (struct vlan_ethhdr *)eh;

		vh->h_vlan_TCI = vlan_eth_hdr(skb)->h_vlan_TCI;
		vh->h_vlan_encapsulated_proto = skb->protocol;
	} else
		vlan_set_tci(nskb, vlan_get_tci(skb));
	skb_reset_mac_header(nskb);

	/* Protocol */
	if (skb->protocol == htons(ETH_P_IP))
		ipv4_build_icmp(skb, nskb, mtu, payload_length);
#if defined(CONFIG_IPV6) || defined(CONFIG_IPV6_MODULE)
	else
		ipv6_build_icmp(skb, nskb, mtu, payload_length);
#endif

	if (unlikely(compute_ip_summed(nskb, false))) {
		kfree_skb(nskb);
		return false;
	}

	ovs_vport_receive(vport, nskb);

	return true;
}

static bool check_mtu(struct sk_buff *skb,
		      struct vport *vport,
		      const struct tnl_mutable_config *mutable,
		      const struct rtable *rt, __be16 *frag_offp,
		      int tunnel_hlen)
{
	bool df_inherit;
	bool pmtud;
	__be16 frag_off;
	int mtu = 0;
	unsigned int packet_length = skb->len - ETH_HLEN;

	if (OVS_CB(skb)->tun_key->ipv4_dst) {
		df_inherit = false;
		pmtud = false;
		frag_off = OVS_CB(skb)->tun_key->tun_flags & OVS_FLOW_TNL_F_DONT_FRAGMENT ?
				  htons(IP_DF) : 0;
	} else {
		df_inherit = mutable->flags & TNL_F_DF_INHERIT;
		pmtud = mutable->flags & TNL_F_PMTUD;
		frag_off = mutable->flags & TNL_F_DF_DEFAULT ? htons(IP_DF) : 0;
	}

	/* Allow for one level of tagging in the packet length. */
	if (!vlan_tx_tag_present(skb) &&
	    eth_hdr(skb)->h_proto == htons(ETH_P_8021Q))
		packet_length -= VLAN_HLEN;

	if (pmtud) {
		int vlan_header = 0;

		/* The tag needs to go in packet regardless of where it
		 * currently is, so subtract it from the MTU.
		 */
		if (vlan_tx_tag_present(skb) ||
		    eth_hdr(skb)->h_proto == htons(ETH_P_8021Q))
			vlan_header = VLAN_HLEN;

		mtu = dst_mtu(&rt_dst(rt))
			- ETH_HLEN
			- tunnel_hlen
			- vlan_header;
	}

	if (skb->protocol == htons(ETH_P_IP)) {
		struct iphdr *iph = ip_hdr(skb);

		if (df_inherit)
			frag_off = iph->frag_off & htons(IP_DF);

		if (pmtud && iph->frag_off & htons(IP_DF)) {
			mtu = max(mtu, IP_MIN_MTU);

			if (packet_length > mtu &&
			    ovs_tnl_frag_needed(vport, mutable, skb, mtu))
				return false;
		}
	}
#if defined(CONFIG_IPV6) || defined(CONFIG_IPV6_MODULE)
	else if (skb->protocol == htons(ETH_P_IPV6)) {
		/* IPv6 requires end hosts to do fragmentation
		 * if the packet is above the minimum MTU.
		 */
		if (df_inherit && packet_length > IPV6_MIN_MTU)
			frag_off = htons(IP_DF);

		if (pmtud) {
			mtu = max(mtu, IPV6_MIN_MTU);

			if (packet_length > mtu &&
			    ovs_tnl_frag_needed(vport, mutable, skb, mtu))
				return false;
		}
	}
#endif

	*frag_offp = frag_off;
	return true;
}

static void create_tunnel_header(const struct vport *vport,
				 const struct tnl_mutable_config *mutable,
				 const struct ovs_key_ipv4_tunnel *tun_key,
				 const struct rtable *rt, void *header)
{
	struct tnl_vport *tnl_vport = tnl_vport_priv(vport);
	struct iphdr *iph = header;

	iph->version	= 4;
	iph->ihl	= sizeof(struct iphdr) >> 2;
	iph->frag_off	= htons(IP_DF);
	iph->protocol	= tnl_vport->tnl_ops->ipproto;
	iph->tos	= mutable->tos;
	iph->daddr	= rt->rt_dst;
	iph->saddr	= rt->rt_src;
	iph->ttl	= mutable->ttl;
	if (!iph->ttl)
		iph->ttl = ip4_dst_hoplimit(&rt_dst(rt));

	tnl_vport->tnl_ops->build_header(vport, mutable, tun_key, iph + 1);
}

static void *get_cached_header(const struct tnl_cache *cache)
{
	return (void *)cache + ALIGN(sizeof(struct tnl_cache), CACHE_DATA_ALIGN);
}

#ifdef HAVE_RT_GENID
static inline int rt_genid(struct net *net)
{
	return atomic_read(&net->ipv4.rt_genid);
}
#endif

static bool check_cache_valid(const struct tnl_cache *cache,
			      const struct tnl_mutable_config *mutable)
{
	struct hh_cache *hh;

	if (!cache)
		return false;

	hh = rt_hh(cache->rt);
	return hh &&
#ifdef NEED_CACHE_TIMEOUT
		time_before(jiffies, cache->expiration) &&
#endif
#ifdef HAVE_RT_GENID
		rt_genid(dev_net(rt_dst(cache->rt).dev)) == cache->rt->rt_genid &&
#endif
#ifdef HAVE_HH_SEQ
		hh->hh_lock.sequence == cache->hh_seq &&
#endif
		mutable->seq == cache->mutable_seq &&
		(!ovs_is_internal_dev(rt_dst(cache->rt).dev) ||
		(cache->flow && !cache->flow->dead));
}

static void __cache_cleaner(struct tnl_vport *tnl_vport)
{
	const struct tnl_mutable_config *mutable =
			rcu_dereference(tnl_vport->mutable);
	const struct tnl_cache *cache = rcu_dereference(tnl_vport->cache);

	if (cache && !check_cache_valid(cache, mutable) &&
	    spin_trylock_bh(&tnl_vport->cache_lock)) {
		assign_cache_rcu(tnl_vport_to_vport(tnl_vport), NULL);
		spin_unlock_bh(&tnl_vport->cache_lock);
	}
}

static void cache_cleaner(struct work_struct *work)
{
	int i;

	schedule_cache_cleaner();

	rcu_read_lock();
	for (i = 0; i < PORT_TABLE_SIZE; i++) {
		struct hlist_node *n;
		struct hlist_head *bucket;
		struct tnl_vport *tnl_vport;

		bucket = &port_table[i];
		hlist_for_each_entry_rcu(tnl_vport, n, bucket, hash_node)
			__cache_cleaner(tnl_vport);
	}
	rcu_read_unlock();
}

static void create_eth_hdr(struct tnl_cache *cache, struct hh_cache *hh)
{
	void *cache_data = get_cached_header(cache);
	int hh_off;

#ifdef HAVE_HH_SEQ
	unsigned hh_seq;

	do {
		hh_seq = read_seqbegin(&hh->hh_lock);
		hh_off = HH_DATA_ALIGN(hh->hh_len) - hh->hh_len;
		memcpy(cache_data, (void *)hh->hh_data + hh_off, hh->hh_len);
		cache->hh_len = hh->hh_len;
	} while (read_seqretry(&hh->hh_lock, hh_seq));

	cache->hh_seq = hh_seq;
#else
	read_lock(&hh->hh_lock);
	hh_off = HH_DATA_ALIGN(hh->hh_len) - hh->hh_len;
	memcpy(cache_data, (void *)hh->hh_data + hh_off, hh->hh_len);
	cache->hh_len = hh->hh_len;
	read_unlock(&hh->hh_lock);
#endif
}

static struct tnl_cache *build_cache(struct vport *vport,
				     const struct tnl_mutable_config *mutable,
				     struct rtable *rt)
{
	struct tnl_vport *tnl_vport = tnl_vport_priv(vport);
	static const struct ovs_key_ipv4_tunnel tun_key;
	struct tnl_cache *cache;
	void *cache_data;
	int cache_len;
	struct hh_cache *hh;
	int tunnel_hlen;

	if (!(mutable->flags & TNL_F_HDR_CACHE))
		return NULL;

	tunnel_hlen = tnl_vport->tnl_ops->hdr_len(mutable, &tun_key);
	if (tunnel_hlen < 0)
		return NULL;

	tunnel_hlen += sizeof(struct iphdr);

	/*
	 * If there is no entry in the ARP cache or if this device does not
	 * support hard header caching just fall back to the IP stack.
	 */

	hh = rt_hh(rt);
	if (!hh)
		return NULL;

	/*
	 * If lock is contended fall back to directly building the header.
	 * We're not going to help performance by sitting here spinning.
	 */
	if (!spin_trylock(&tnl_vport->cache_lock))
		return NULL;

	cache = cache_dereference(tnl_vport);
	if (check_cache_valid(cache, mutable))
		goto unlock;
	else
		cache = NULL;

	cache_len = LL_RESERVED_SPACE(rt_dst(rt).dev) + tunnel_hlen;

	cache = kzalloc(ALIGN(sizeof(struct tnl_cache), CACHE_DATA_ALIGN) +
			cache_len, GFP_ATOMIC);
	if (!cache)
		goto unlock;

	create_eth_hdr(cache, hh);
	cache_data = get_cached_header(cache) + cache->hh_len;
	cache->len = cache->hh_len + tunnel_hlen;

	create_tunnel_header(vport, mutable, &tun_key, rt, cache_data);

	cache->mutable_seq = mutable->seq;
	cache->rt = rt;
#ifdef NEED_CACHE_TIMEOUT
	cache->expiration = jiffies + tnl_vport->cache_exp_interval;
#endif

	if (ovs_is_internal_dev(rt_dst(rt).dev)) {
		struct sw_flow_key flow_key;
		struct vport *dst_vport;
		struct sk_buff *skb;
		int err;
		int flow_key_len;
		struct sw_flow *flow;

		dst_vport = ovs_internal_dev_get_vport(rt_dst(rt).dev);
		if (!dst_vport)
			goto done;

		skb = alloc_skb(cache->len, GFP_ATOMIC);
		if (!skb)
			goto done;

		__skb_put(skb, cache->len);
		memcpy(skb->data, get_cached_header(cache), cache->len);

		err = ovs_flow_extract(skb, dst_vport->port_no, &flow_key,
				       &flow_key_len);

		consume_skb(skb);
		if (err)
			goto done;

		flow = ovs_flow_tbl_lookup(rcu_dereference(dst_vport->dp->table),
					   &flow_key, flow_key_len);
		if (flow) {
			cache->flow = flow;
			ovs_flow_hold(flow);
		}
	}

done:
	assign_cache_rcu(vport, cache);

unlock:
	spin_unlock(&tnl_vport->cache_lock);

	return cache;
}

static struct rtable *__find_route(const struct tnl_mutable_config *mutable,
<<<<<<< HEAD
				   u8 ipproto, u8 tos, struct sk_buff *skb)
=======
				   __be32 saddr, __be32 daddr, u8 ipproto,
				   u8 tos)
>>>>>>> 0d2f19a9
{
	/* Tunnel configuration keeps DSCP part of TOS bits, But Linux
	 * router expect RT_TOS bits only. */

#if LINUX_VERSION_CODE < KERNEL_VERSION(2,6,39)
	struct flowi fl = { .nl_u = { .ip4_u = {
					.daddr = daddr,
					.saddr = saddr,
					.tos   = RT_TOS(tos) } },
					.proto = ipproto };
	struct rtable *rt;

	if (skb) {
		if (OVS_CB(skb)->tun_ipv4_dst)
			fl.fl4_dst = OVS_CB(skb)->tun_ipv4_dst;
		if (OVS_CB(skb)->tun_ipv4_src)
			fl.fl4_src = OVS_CB(skb)->tun_ipv4_src;
	}

	if (unlikely(ip_route_output_key(port_key_get_net(&mutable->key), &rt, &fl)))
		return ERR_PTR(-EADDRNOTAVAIL);

	return rt;
#else
	struct flowi4 fl = { .daddr = daddr,
			     .saddr = saddr,
			     .flowi4_tos = RT_TOS(tos),
			     .flowi4_proto = ipproto };

	if (skb) {
		if (OVS_CB(skb)->tun_ipv4_dst)
			fl.daddr = OVS_CB(skb)->tun_ipv4_dst;
		if (OVS_CB(skb)->tun_ipv4_src)
			fl.daddr = OVS_CB(skb)->tun_ipv4_src;
	}

	return ip_route_output_key(port_key_get_net(&mutable->key), &fl);
#endif
}

static struct rtable *find_route(struct vport *vport,
				 const struct tnl_mutable_config *mutable,
<<<<<<< HEAD
				 u8 tos, struct tnl_cache **cache,
				 struct sk_buff *skb)
=======
				 __be32 saddr, __be32 daddr, u8 tos,
				 struct tnl_cache **cache)
>>>>>>> 0d2f19a9
{
	struct tnl_vport *tnl_vport = tnl_vport_priv(vport);
	struct tnl_cache *cur_cache = rcu_dereference(tnl_vport->cache);

	*cache = NULL;
	tos = RT_TOS(tos);

	if (tos == RT_TOS(mutable->tos) &&
	    check_cache_valid(cur_cache, mutable)) {
		*cache = cur_cache;
		return cur_cache->rt;
	} else {
		struct rtable *rt;

<<<<<<< HEAD
		rt = __find_route(mutable, tnl_vport->tnl_ops->ipproto, tos, skb);
=======
		rt = __find_route(mutable, saddr, daddr,
				  tnl_vport->tnl_ops->ipproto, tos);
>>>>>>> 0d2f19a9
		if (IS_ERR(rt))
			return NULL;
		if (likely(tos == RT_TOS(mutable->tos)))
			*cache = build_cache(vport, mutable, rt);

		return rt;
	}
}

static bool need_linearize(const struct sk_buff *skb)
{
	int i;

	if (unlikely(skb_shinfo(skb)->frag_list))
		return true;

	/*
	 * Generally speaking we should linearize if there are paged frags.
	 * However, if all of the refcounts are 1 we know nobody else can
	 * change them from underneath us and we can skip the linearization.
	 */
	for (i = 0; i < skb_shinfo(skb)->nr_frags; i++)
		if (unlikely(page_count(skb_frag_page(&skb_shinfo(skb)->frags[i])) > 1))
			return true;

	return false;
}

static struct sk_buff *handle_offloads(struct sk_buff *skb,
				       const struct tnl_mutable_config *mutable,
				       const struct rtable *rt,
				       int tunnel_hlen)
{
	int min_headroom;
	int err;

	min_headroom = LL_RESERVED_SPACE(rt_dst(rt).dev) + rt_dst(rt).header_len
			+ tunnel_hlen
			+ (vlan_tx_tag_present(skb) ? VLAN_HLEN : 0);

	if (skb_headroom(skb) < min_headroom || skb_header_cloned(skb)) {
		int head_delta = SKB_DATA_ALIGN(min_headroom -
						skb_headroom(skb) +
						16);
		err = pskb_expand_head(skb, max_t(int, head_delta, 0),
					0, GFP_ATOMIC);
		if (unlikely(err))
			goto error_free;
	}

	forward_ip_summed(skb, true);

	if (skb_is_gso(skb)) {
		struct sk_buff *nskb;

		nskb = skb_gso_segment(skb, 0);
		if (IS_ERR(nskb)) {
			kfree_skb(skb);
			err = PTR_ERR(nskb);
			goto error;
		}

		consume_skb(skb);
		skb = nskb;
	} else if (get_ip_summed(skb) == OVS_CSUM_PARTIAL) {
		/* Pages aren't locked and could change at any time.
		 * If this happens after we compute the checksum, the
		 * checksum will be wrong.  We linearize now to avoid
		 * this problem.
		 */
		if (unlikely(need_linearize(skb))) {
			err = __skb_linearize(skb);
			if (unlikely(err))
				goto error_free;
		}

		err = skb_checksum_help(skb);
		if (unlikely(err))
			goto error_free;
	}

	set_ip_summed(skb, OVS_CSUM_NONE);

	return skb;

error_free:
	kfree_skb(skb);
error:
	return ERR_PTR(err);
}

static int send_frags(struct sk_buff *skb,
		      int tunnel_hlen)
{
	int sent_len;

	sent_len = 0;
	while (skb) {
		struct sk_buff *next = skb->next;
		int frag_len = skb->len - tunnel_hlen;
		int err;

		skb->next = NULL;
		memset(IPCB(skb), 0, sizeof(*IPCB(skb)));

		err = ip_local_out(skb);
		skb = next;
		if (unlikely(net_xmit_eval(err)))
			goto free_frags;
		sent_len += frag_len;
	}

	return sent_len;

free_frags:
	/*
	 * There's no point in continuing to send fragments once one has been
	 * dropped so just free the rest.  This may help improve the congestion
	 * that caused the first packet to be dropped.
	 */
	ovs_tnl_free_linked_skbs(skb);
	return sent_len;
}

int ovs_tnl_send(struct vport *vport, struct sk_buff *skb)
{
	struct tnl_vport *tnl_vport = tnl_vport_priv(vport);
	const struct tnl_mutable_config *mutable = rcu_dereference(tnl_vport->mutable);
	enum vport_err_type err = VPORT_E_TX_ERROR;
	struct rtable *rt;
	struct dst_entry *unattached_dst = NULL;
	struct tnl_cache *cache;
	struct ovs_key_ipv4_tunnel tun_key;
	int sent_len = 0;
	int tunnel_hlen;
	__be16 frag_off = 0;
	__be32 daddr;
	__be32 saddr;
	u8 ttl;
	u8 tos;

	/* Validate the protocol headers before we try to use them. */
	if (skb->protocol == htons(ETH_P_8021Q) &&
	    !vlan_tx_tag_present(skb)) {
		if (unlikely(!pskb_may_pull(skb, VLAN_ETH_HLEN)))
			goto error_free;

		skb->protocol = vlan_eth_hdr(skb)->h_vlan_encapsulated_proto;
		skb_set_network_header(skb, VLAN_ETH_HLEN);
	}

	if (skb->protocol == htons(ETH_P_IP)) {
		if (unlikely(!pskb_may_pull(skb, skb_network_offset(skb)
		    + sizeof(struct iphdr))))
			skb->protocol = 0;
	}
#if defined(CONFIG_IPV6) || defined(CONFIG_IPV6_MODULE)
	else if (skb->protocol == htons(ETH_P_IPV6)) {
		if (unlikely(!pskb_may_pull(skb, skb_network_offset(skb)
		    + sizeof(struct ipv6hdr))))
			skb->protocol = 0;
	}
#endif

	/* If OVS_CB(skb)->tun_key is NULL, point it at the local tun_key here,
	 * and zero it out.
	 */
	if (!OVS_CB(skb)->tun_key) {
		memset(&tun_key, 0, sizeof(tun_key));
		OVS_CB(skb)->tun_key = &tun_key;
	}

	tunnel_hlen = tnl_vport->tnl_ops->hdr_len(mutable, OVS_CB(skb)->tun_key);
	if (unlikely(tunnel_hlen < 0)) {
		err = VPORT_E_TX_DROPPED;
		goto error_free;
	}
	tunnel_hlen += sizeof(struct iphdr);

	if (OVS_CB(skb)->tun_key->ipv4_dst) {
		daddr = OVS_CB(skb)->tun_key->ipv4_dst;
		saddr = OVS_CB(skb)->tun_key->ipv4_src;
		tos = OVS_CB(skb)->tun_key->ipv4_tos;
		ttl = OVS_CB(skb)->tun_key->ipv4_ttl;
	} else {
		u8 inner_tos;
		daddr = mutable->key.daddr;
		saddr = mutable->key.saddr;

		if (unlikely(!daddr)) {
			/* Trying to sent packet from Null-port without
			 * tunnel info? Drop this packet. */
			err = VPORT_E_TX_DROPPED;
			goto error_free;
		}

		/* ToS */
		if (skb->protocol == htons(ETH_P_IP))
			inner_tos = ip_hdr(skb)->tos;
#if defined(CONFIG_IPV6) || defined(CONFIG_IPV6_MODULE)
		else if (skb->protocol == htons(ETH_P_IPV6))
			inner_tos = ipv6_get_dsfield(ipv6_hdr(skb));
#endif
		else
			inner_tos = 0;

		if (mutable->flags & TNL_F_TOS_INHERIT)
			tos = inner_tos;
		else
			tos = mutable->tos;

		tos = INET_ECN_encapsulate(tos, inner_tos);

		/* TTL */
		ttl = mutable->ttl;
		if (mutable->flags & TNL_F_TTL_INHERIT) {
			if (skb->protocol == htons(ETH_P_IP))
				ttl = ip_hdr(skb)->ttl;
#if defined(CONFIG_IPV6) || defined(CONFIG_IPV6_MODULE)
			else if (skb->protocol == htons(ETH_P_IPV6))
				ttl = ipv6_hdr(skb)->hop_limit;
#endif
		}

	}

	/* Route lookup */
<<<<<<< HEAD
	rt = find_route(vport, mutable, tos, &cache, skb);
=======
	rt = find_route(vport, mutable, saddr, daddr, tos, &cache);
>>>>>>> 0d2f19a9
	if (unlikely(!rt))
		goto error_free;
	if (unlikely(!cache))
		unattached_dst = &rt_dst(rt);

	/* Reset SKB */
	nf_reset(skb);
	secpath_reset(skb);
	skb_dst_drop(skb);
	skb_clear_rxhash(skb);

	/* Offloading */
	skb = handle_offloads(skb, mutable, rt, tunnel_hlen);
	if (IS_ERR(skb))
		goto error;

	/* MTU */
	if (unlikely(!check_mtu(skb, vport, mutable, rt, &frag_off, tunnel_hlen))) {
		err = VPORT_E_TX_DROPPED;
		goto error_free;
	}

	/*
	 * If we are over the MTU, allow the IP stack to handle fragmentation.
	 * Fragmentation is a slow path anyways.
	 */
	if (unlikely(skb->len + tunnel_hlen > dst_mtu(&rt_dst(rt)) &&
		     cache)) {
		unattached_dst = &rt_dst(rt);
		dst_hold(unattached_dst);
		cache = NULL;
	}

	/* TTL Fixup. */
	if (!OVS_CB(skb)->tun_key->ipv4_dst) {
		if (!(mutable->flags & TNL_F_TTL_INHERIT)) {
			if (!ttl)
				ttl = ip4_dst_hoplimit(&rt_dst(rt));
		}
	}

	while (skb) {
		struct iphdr *iph;
		struct sk_buff *next_skb = skb->next;
		skb->next = NULL;

		if (unlikely(vlan_deaccel_tag(skb)))
			goto next;

		if (likely(cache)) {
			skb_push(skb, cache->len);
			memcpy(skb->data, get_cached_header(cache), cache->len);
			skb_reset_mac_header(skb);
			skb_set_network_header(skb, cache->hh_len);

		} else {
			skb_push(skb, tunnel_hlen);
			create_tunnel_header(vport, mutable, OVS_CB(skb)->tun_key, rt, skb->data);
			skb_reset_network_header(skb);

			if (next_skb)
				skb_dst_set(skb, dst_clone(unattached_dst));
			else {
				skb_dst_set(skb, unattached_dst);
				unattached_dst = NULL;
			}
		}
		skb_set_transport_header(skb, skb_network_offset(skb) + sizeof(struct iphdr));

		iph = ip_hdr(skb);
		iph->tos = tos;
		iph->ttl = ttl;
		iph->frag_off = frag_off;
		ip_select_ident(iph, &rt_dst(rt), NULL);

		skb = tnl_vport->tnl_ops->update_header(vport, mutable,
							&rt_dst(rt), skb, tunnel_hlen);
		if (unlikely(!skb))
			goto next;

		if (likely(cache)) {
			int orig_len = skb->len - cache->len;
			struct vport *cache_vport;

			cache_vport = ovs_internal_dev_get_vport(rt_dst(rt).dev);
			skb->protocol = htons(ETH_P_IP);
			iph = ip_hdr(skb);
			iph->tot_len = htons(skb->len - skb_network_offset(skb));
			ip_send_check(iph);

			if (cache_vport) {
				if (unlikely(compute_ip_summed(skb, true))) {
					kfree_skb(skb);
					goto next;
				}

				OVS_CB(skb)->flow = cache->flow;
				ovs_vport_receive(cache_vport, skb);
				sent_len += orig_len;
			} else {
				int xmit_err;

				skb->dev = rt_dst(rt).dev;
				xmit_err = dev_queue_xmit(skb);

				if (likely(net_xmit_eval(xmit_err) == 0))
					sent_len += orig_len;
			}
		} else
			sent_len += send_frags(skb, tunnel_hlen);

next:
		skb = next_skb;
	}

	if (unlikely(sent_len == 0))
		ovs_vport_record_error(vport, VPORT_E_TX_DROPPED);

	goto out;

error_free:
	ovs_tnl_free_linked_skbs(skb);
error:
	ovs_vport_record_error(vport, err);
out:
	dst_release(unattached_dst);
	return sent_len;
}

static const struct nla_policy tnl_policy[OVS_TUNNEL_ATTR_MAX + 1] = {
	[OVS_TUNNEL_ATTR_FLAGS]    = { .type = NLA_U32 },
	[OVS_TUNNEL_ATTR_DST_IPV4] = { .type = NLA_U32 },
	[OVS_TUNNEL_ATTR_SRC_IPV4] = { .type = NLA_U32 },
	[OVS_TUNNEL_ATTR_OUT_KEY]  = { .type = NLA_U64 },
	[OVS_TUNNEL_ATTR_IN_KEY]   = { .type = NLA_U64 },
	[OVS_TUNNEL_ATTR_TOS]      = { .type = NLA_U8 },
	[OVS_TUNNEL_ATTR_TTL]      = { .type = NLA_U8 },
};

/* Sets OVS_TUNNEL_ATTR_* fields in 'mutable', which must initially be
 * zeroed. */
static int tnl_set_config(struct net *net, struct nlattr *options,
			  const struct tnl_ops *tnl_ops,
			  const struct vport *cur_vport,
			  struct tnl_mutable_config *mutable)
{
	const struct vport *old_vport;
	const struct tnl_mutable_config *old_mutable;
	struct nlattr *a[OVS_TUNNEL_ATTR_MAX + 1];
	int err;

	port_key_set_net(&mutable->key, net);
	mutable->key.tunnel_type = tnl_ops->tunnel_type;
	if (!options)
		goto out;

	err = nla_parse_nested(a, OVS_TUNNEL_ATTR_MAX, options, tnl_policy);
	if (err)
		return err;

	if (!a[OVS_TUNNEL_ATTR_FLAGS] || !a[OVS_TUNNEL_ATTR_DST_IPV4])
		return -EINVAL;

	mutable->flags = nla_get_u32(a[OVS_TUNNEL_ATTR_FLAGS]) & TNL_F_PUBLIC;
	mutable->key.daddr = nla_get_be32(a[OVS_TUNNEL_ATTR_DST_IPV4]);

	if (a[OVS_TUNNEL_ATTR_SRC_IPV4]) {
		if (ipv4_is_multicast(mutable->key.daddr))
			return -EINVAL;
		mutable->key.saddr = nla_get_be32(a[OVS_TUNNEL_ATTR_SRC_IPV4]);
	}

	if (a[OVS_TUNNEL_ATTR_TOS]) {
		mutable->tos = nla_get_u8(a[OVS_TUNNEL_ATTR_TOS]);
		/* Reject ToS config with ECN bits set. */
		if (mutable->tos & INET_ECN_MASK)
			return -EINVAL;
	}

	if (a[OVS_TUNNEL_ATTR_TTL])
		mutable->ttl = nla_get_u8(a[OVS_TUNNEL_ATTR_TTL]);

	if (!a[OVS_TUNNEL_ATTR_IN_KEY]) {
		mutable->key.tunnel_type |= TNL_T_KEY_MATCH;
		mutable->flags |= TNL_F_IN_KEY_MATCH;
	} else {
		mutable->key.tunnel_type |= TNL_T_KEY_EXACT;
		mutable->key.in_key = nla_get_be64(a[OVS_TUNNEL_ATTR_IN_KEY]);
	}

	if (!a[OVS_TUNNEL_ATTR_OUT_KEY])
		mutable->flags |= TNL_F_OUT_KEY_ACTION;
	else
		mutable->out_key = nla_get_be64(a[OVS_TUNNEL_ATTR_OUT_KEY]);

	mutable->mlink = 0;
	if (ipv4_is_multicast(mutable->key.daddr)) {
		struct net_device *dev;
		struct rtable *rt;

<<<<<<< HEAD
		rt = __find_route(mutable, tnl_ops->ipproto, mutable->tos, NULL);
=======
		rt = __find_route(mutable, mutable->key.saddr, mutable->key.daddr,
				  tnl_ops->ipproto, mutable->tos);
>>>>>>> 0d2f19a9
		if (IS_ERR(rt))
			return -EADDRNOTAVAIL;
		dev = rt_dst(rt).dev;
		ip_rt_put(rt);
		if (__in_dev_get_rtnl(dev) == NULL)
			return -EADDRNOTAVAIL;
		mutable->mlink = dev->ifindex;
		ip_mc_inc_group(__in_dev_get_rtnl(dev), mutable->key.daddr);
	}

out:
	old_vport = port_table_lookup(&mutable->key, &old_mutable);
	if (old_vport && old_vport != cur_vport)
		return -EEXIST;

	return 0;
}

struct vport *ovs_tnl_create(const struct vport_parms *parms,
			     const struct vport_ops *vport_ops,
			     const struct tnl_ops *tnl_ops)
{
	struct vport *vport;
	struct tnl_vport *tnl_vport;
	struct tnl_mutable_config *mutable;
	int initial_frag_id;
	int err;

	vport = ovs_vport_alloc(sizeof(struct tnl_vport), vport_ops, parms);
	if (IS_ERR(vport)) {
		err = PTR_ERR(vport);
		goto error;
	}

	tnl_vport = tnl_vport_priv(vport);

	strcpy(tnl_vport->name, parms->name);
	tnl_vport->tnl_ops = tnl_ops;

	mutable = kzalloc(sizeof(struct tnl_mutable_config), GFP_KERNEL);
	if (!mutable) {
		err = -ENOMEM;
		goto error_free_vport;
	}

	random_ether_addr(mutable->eth_addr);

	get_random_bytes(&initial_frag_id, sizeof(int));
	atomic_set(&tnl_vport->frag_id, initial_frag_id);

	err = tnl_set_config(ovs_dp_get_net(parms->dp), parms->options, tnl_ops,
			     NULL, mutable);
	if (err)
		goto error_free_mutable;

	spin_lock_init(&tnl_vport->cache_lock);

#ifdef NEED_CACHE_TIMEOUT
	tnl_vport->cache_exp_interval = MAX_CACHE_EXP -
				       (net_random() % (MAX_CACHE_EXP / 2));
#endif

	rcu_assign_pointer(tnl_vport->mutable, mutable);

	port_table_add_port(vport);
	return vport;

error_free_mutable:
	free_mutable_rtnl(mutable);
	kfree(mutable);
error_free_vport:
	ovs_vport_free(vport);
error:
	return ERR_PTR(err);
}

int ovs_tnl_set_options(struct vport *vport, struct nlattr *options)
{
	struct tnl_vport *tnl_vport = tnl_vport_priv(vport);
	const struct tnl_mutable_config *old_mutable;
	struct tnl_mutable_config *mutable;
	int err;

	old_mutable = rtnl_dereference(tnl_vport->mutable);
	if (!old_mutable->key.daddr)
		return -EINVAL;

	mutable = kzalloc(sizeof(struct tnl_mutable_config), GFP_KERNEL);
	if (!mutable) {
		err = -ENOMEM;
		goto error;
	}

	/* Copy fields whose values should be retained. */
	mutable->seq = old_mutable->seq + 1;
	memcpy(mutable->eth_addr, old_mutable->eth_addr, ETH_ALEN);

	/* Parse the others configured by userspace. */
	err = tnl_set_config(ovs_dp_get_net(vport->dp), options, tnl_vport->tnl_ops,
			     vport, mutable);
	if (err)
		goto error_free;

	if (port_hash(&mutable->key) != port_hash(&old_mutable->key))
		port_table_move_port(vport, mutable);
	else
		assign_config_rcu(vport, mutable);

	return 0;

error_free:
	free_mutable_rtnl(mutable);
	kfree(mutable);
error:
	return err;
}

int ovs_tnl_get_options(const struct vport *vport, struct sk_buff *skb)
{
	const struct tnl_vport *tnl_vport = tnl_vport_priv(vport);
	const struct tnl_mutable_config *mutable = rcu_dereference_rtnl(tnl_vport->mutable);

	if (nla_put_u32(skb, OVS_TUNNEL_ATTR_FLAGS,
		      mutable->flags & TNL_F_PUBLIC) ||
	    nla_put_be32(skb, OVS_TUNNEL_ATTR_DST_IPV4, mutable->key.daddr))
		goto nla_put_failure;

	if (!(mutable->flags & TNL_F_IN_KEY_MATCH) &&
	    nla_put_be64(skb, OVS_TUNNEL_ATTR_IN_KEY, mutable->key.in_key))
		goto nla_put_failure;
	if (!(mutable->flags & TNL_F_OUT_KEY_ACTION) &&
	    nla_put_be64(skb, OVS_TUNNEL_ATTR_OUT_KEY, mutable->out_key))
		goto nla_put_failure;
	if (mutable->key.saddr &&
	    nla_put_be32(skb, OVS_TUNNEL_ATTR_SRC_IPV4, mutable->key.saddr))
		goto nla_put_failure;
	if (mutable->tos && nla_put_u8(skb, OVS_TUNNEL_ATTR_TOS, mutable->tos))
		goto nla_put_failure;
	if (mutable->ttl && nla_put_u8(skb, OVS_TUNNEL_ATTR_TTL, mutable->ttl))
		goto nla_put_failure;

	return 0;

nla_put_failure:
	return -EMSGSIZE;
}

static void free_port_rcu(struct rcu_head *rcu)
{
	struct tnl_vport *tnl_vport = container_of(rcu,
						   struct tnl_vport, rcu);

	free_cache((struct tnl_cache __force *)tnl_vport->cache);
	kfree((struct tnl_mutable __force *)tnl_vport->mutable);
	ovs_vport_free(tnl_vport_to_vport(tnl_vport));
}

void ovs_tnl_destroy(struct vport *vport)
{
	struct tnl_vport *tnl_vport = tnl_vport_priv(vport);
	struct tnl_mutable_config *mutable;

	mutable = rtnl_dereference(tnl_vport->mutable);
	port_table_remove_port(vport);
	free_mutable_rtnl(mutable);
	call_rcu(&tnl_vport->rcu, free_port_rcu);
}

int ovs_tnl_set_addr(struct vport *vport, const unsigned char *addr)
{
	struct tnl_vport *tnl_vport = tnl_vport_priv(vport);
	struct tnl_mutable_config *old_mutable, *mutable;

	old_mutable = rtnl_dereference(tnl_vport->mutable);
	mutable = kmemdup(old_mutable, sizeof(struct tnl_mutable_config), GFP_KERNEL);
	if (!mutable)
		return -ENOMEM;

	old_mutable->mlink = 0;

	memcpy(mutable->eth_addr, addr, ETH_ALEN);
	assign_config_rcu(vport, mutable);

	return 0;
}

const char *ovs_tnl_get_name(const struct vport *vport)
{
	const struct tnl_vport *tnl_vport = tnl_vport_priv(vport);
	return tnl_vport->name;
}

const unsigned char *ovs_tnl_get_addr(const struct vport *vport)
{
	const struct tnl_vport *tnl_vport = tnl_vport_priv(vport);
	return rcu_dereference_rtnl(tnl_vport->mutable)->eth_addr;
}

void ovs_tnl_free_linked_skbs(struct sk_buff *skb)
{
	while (skb) {
		struct sk_buff *next = skb->next;
		kfree_skb(skb);
		skb = next;
	}
}

int ovs_tnl_init(void)
{
	int i;

	port_table = kmalloc(PORT_TABLE_SIZE * sizeof(struct hlist_head *),
			     GFP_KERNEL);
	if (!port_table)
		return -ENOMEM;

	for (i = 0; i < PORT_TABLE_SIZE; i++)
		INIT_HLIST_HEAD(&port_table[i]);

	return 0;
}

void ovs_tnl_exit(void)
{
	kfree(port_table);
}<|MERGE_RESOLUTION|>--- conflicted
+++ resolved
@@ -1019,12 +1019,8 @@
 }
 
 static struct rtable *__find_route(const struct tnl_mutable_config *mutable,
-<<<<<<< HEAD
-				   u8 ipproto, u8 tos, struct sk_buff *skb)
-=======
 				   __be32 saddr, __be32 daddr, u8 ipproto,
 				   u8 tos)
->>>>>>> 0d2f19a9
 {
 	/* Tunnel configuration keeps DSCP part of TOS bits, But Linux
 	 * router expect RT_TOS bits only. */
@@ -1037,13 +1033,6 @@
 					.proto = ipproto };
 	struct rtable *rt;
 
-	if (skb) {
-		if (OVS_CB(skb)->tun_ipv4_dst)
-			fl.fl4_dst = OVS_CB(skb)->tun_ipv4_dst;
-		if (OVS_CB(skb)->tun_ipv4_src)
-			fl.fl4_src = OVS_CB(skb)->tun_ipv4_src;
-	}
-
 	if (unlikely(ip_route_output_key(port_key_get_net(&mutable->key), &rt, &fl)))
 		return ERR_PTR(-EADDRNOTAVAIL);
 
@@ -1054,26 +1043,14 @@
 			     .flowi4_tos = RT_TOS(tos),
 			     .flowi4_proto = ipproto };
 
-	if (skb) {
-		if (OVS_CB(skb)->tun_ipv4_dst)
-			fl.daddr = OVS_CB(skb)->tun_ipv4_dst;
-		if (OVS_CB(skb)->tun_ipv4_src)
-			fl.daddr = OVS_CB(skb)->tun_ipv4_src;
-	}
-
 	return ip_route_output_key(port_key_get_net(&mutable->key), &fl);
 #endif
 }
 
 static struct rtable *find_route(struct vport *vport,
 				 const struct tnl_mutable_config *mutable,
-<<<<<<< HEAD
-				 u8 tos, struct tnl_cache **cache,
-				 struct sk_buff *skb)
-=======
 				 __be32 saddr, __be32 daddr, u8 tos,
 				 struct tnl_cache **cache)
->>>>>>> 0d2f19a9
 {
 	struct tnl_vport *tnl_vport = tnl_vport_priv(vport);
 	struct tnl_cache *cur_cache = rcu_dereference(tnl_vport->cache);
@@ -1088,12 +1065,8 @@
 	} else {
 		struct rtable *rt;
 
-<<<<<<< HEAD
-		rt = __find_route(mutable, tnl_vport->tnl_ops->ipproto, tos, skb);
-=======
 		rt = __find_route(mutable, saddr, daddr,
 				  tnl_vport->tnl_ops->ipproto, tos);
->>>>>>> 0d2f19a9
 		if (IS_ERR(rt))
 			return NULL;
 		if (likely(tos == RT_TOS(mutable->tos)))
@@ -1321,11 +1294,7 @@
 	}
 
 	/* Route lookup */
-<<<<<<< HEAD
-	rt = find_route(vport, mutable, tos, &cache, skb);
-=======
 	rt = find_route(vport, mutable, saddr, daddr, tos, &cache);
->>>>>>> 0d2f19a9
 	if (unlikely(!rt))
 		goto error_free;
 	if (unlikely(!cache))
@@ -1526,12 +1495,8 @@
 		struct net_device *dev;
 		struct rtable *rt;
 
-<<<<<<< HEAD
-		rt = __find_route(mutable, tnl_ops->ipproto, mutable->tos, NULL);
-=======
 		rt = __find_route(mutable, mutable->key.saddr, mutable->key.daddr,
 				  tnl_ops->ipproto, mutable->tos);
->>>>>>> 0d2f19a9
 		if (IS_ERR(rt))
 			return -EADDRNOTAVAIL;
 		dev = rt_dst(rt).dev;
