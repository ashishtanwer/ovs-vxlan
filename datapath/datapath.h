/*
 * Copyright (c) 2007-2012 Nicira, Inc.
 *
 * This program is free software; you can redistribute it and/or
 * modify it under the terms of version 2 of the GNU General Public
 * License as published by the Free Software Foundation.
 *
 * This program is distributed in the hope that it will be useful, but
 * WITHOUT ANY WARRANTY; without even the implied warranty of
 * MERCHANTABILITY or FITNESS FOR A PARTICULAR PURPOSE. See the GNU
 * General Public License for more details.
 *
 * You should have received a copy of the GNU General Public License
 * along with this program; if not, write to the Free Software
 * Foundation, Inc., 51 Franklin Street, Fifth Floor, Boston, MA
 * 02110-1301, USA
 */

#ifndef DATAPATH_H
#define DATAPATH_H 1

#include <asm/page.h>
#include <linux/kernel.h>
#include <linux/mutex.h>
#include <linux/netdevice.h>
#include <linux/skbuff.h>
#include <linux/u64_stats_sync.h>

#include "checksum.h"
#include "compat.h"
#include "dp_sysfs.h"
#include "flow.h"
#include "tunnel.h"
#include "vlan.h"
#include "vport.h"

#define DP_MAX_PORTS		USHRT_MAX
#define DP_VPORT_HASH_BUCKETS	1024

#define SAMPLE_ACTION_DEPTH 3

/**
 * struct dp_stats_percpu - per-cpu packet processing statistics for a given
 * datapath.
 * @n_hit: Number of received packets for which a matching flow was found in
 * the flow table.
 * @n_miss: Number of received packets that had no matching flow in the flow
 * table.  The sum of @n_hit and @n_miss is the number of packets that have
 * been received by the datapath.
 * @n_lost: Number of received packets that had no matching flow in the flow
 * table that could not be sent to userspace (normally due to an overflow in
 * one of the datapath's queues).
 */
struct dp_stats_percpu {
	u64 n_hit;
	u64 n_missed;
	u64 n_lost;
	struct u64_stats_sync sync;
};

/**
 * struct datapath - datapath for flow-based packet switching
 * @rcu: RCU callback head for deferred destruction.
 * @list_node: Element in global 'dps' list.
 * @ifobj: Represents /sys/class/net/<devname>/brif.  Protected by RTNL.
 * @n_flows: Number of flows currently in flow table.
 * @table: Current flow table.  Protected by genl_lock and RCU.
 * @ports: Hash table for ports.  %OVSP_LOCAL port always exists.  Protected by
 * RTNL and RCU.
 * @stats_percpu: Per-CPU datapath statistics.
 * @net: Reference to net namespace.
 *
 * Context: See the comment on locking at the top of datapath.c for additional
 * locking information.
 */
struct datapath {
	struct rcu_head rcu;
	struct list_head list_node;
	struct kobject ifobj;

	/* Flow table. */
	struct flow_table __rcu *table;

	/* Switch ports. */
	struct hlist_head *ports;

	/* Stats. */
	struct dp_stats_percpu __percpu *stats_percpu;

#ifdef CONFIG_NET_NS
	/* Network namespace ref. */
	struct net *net;
#endif
};

/**
 * struct ovs_skb_cb - OVS data in skb CB
 * @flow: The flow associated with this packet.  May be %NULL if no flow.
 * @tun_key: Key for the tunnel that encapsulated this packet. NULL if the
 * packet is not being tunneled.
 * @ip_summed: Consistently stores L4 checksumming status across different
 * kernel versions.
 * @csum_start: Stores the offset from which to start checksumming independent
 * of the transport header on all kernel versions.
 * packet was not received on a tunnel.
 * @vlan_tci: Provides a substitute for the skb->vlan_tci field on kernels
 * before 2.6.27.
 */
struct ovs_skb_cb {
	struct sw_flow		*flow;
<<<<<<< HEAD
	__be64			tun_id;
	__be32			tun_ipv4_src;       /* Outer tunnel src IP */
	__be32			tun_ipv4_dst;       /* Outer tunnel dst IP */
	u8			tun_ipv4_tos;       /* Outer tunnel IP TOS */
	u8			tun_ipv4_ttl;       /* Outer tunnel IP TTL */
=======
	struct ovs_key_ipv4_tunnel  *tun_key;
>>>>>>> 0d2f19a9
#ifdef NEED_CSUM_NORMALIZE
	enum csum_type		ip_summed;
	u16			csum_start;
#endif
#ifdef NEED_VLAN_FIELD
	u16			vlan_tci;
#endif
};
#define OVS_CB(skb) ((struct ovs_skb_cb *)(skb)->cb)

/**
 * struct dp_upcall - metadata to include with a packet to send to userspace
 * @cmd: One of %OVS_PACKET_CMD_*.
 * @key: Becomes %OVS_PACKET_ATTR_KEY.  Must be nonnull.
 * @userdata: If nonnull, its u64 value is extracted and passed to userspace as
 * %OVS_PACKET_ATTR_USERDATA.
 * @pid: Netlink PID to which packet should be sent.  If @pid is 0 then no
 * packet is sent and the packet is accounted in the datapath's @n_lost
 * counter.
 */
struct dp_upcall_info {
	u8 cmd;
	const struct sw_flow_key *key;
	const struct nlattr *userdata;
	u32 pid;
};

/**
 * struct ovs_net - Per net-namespace data for ovs.
 * @dps: List of datapaths to enable dumping them all out.
 * Protected by genl_mutex.
 * @vport_net: Per network namespace data for vport.
 */
struct ovs_net {
	struct list_head dps;
	struct vport_net vport_net;
};

extern int ovs_net_id;

static inline struct net *ovs_dp_get_net(struct datapath *dp)
{
	return read_pnet(&dp->net);
}

static inline void ovs_dp_set_net(struct datapath *dp, struct net *net)
{
	write_pnet(&dp->net, net);
}

struct vport *ovs_lookup_vport(const struct datapath *dp, u16 port_no);

static inline struct vport *ovs_vport_rcu(const struct datapath *dp, int port_no)
{
	WARN_ON_ONCE(!rcu_read_lock_held());
	return ovs_lookup_vport(dp, port_no);
}

static inline struct vport *ovs_vport_rtnl_rcu(const struct datapath *dp, int port_no)
{
	WARN_ON_ONCE(!rcu_read_lock_held() && !rtnl_is_locked());
	return ovs_lookup_vport(dp, port_no);
}

static inline struct vport *ovs_vport_rtnl(const struct datapath *dp, int port_no)
{
	ASSERT_RTNL();
	return ovs_lookup_vport(dp, port_no);
}

extern struct notifier_block ovs_dp_device_notifier;
extern struct genl_multicast_group ovs_dp_vport_multicast_group;
extern int (*ovs_dp_ioctl_hook)(struct net_device *dev, struct ifreq *rq, int cmd);

void ovs_dp_process_received_packet(struct vport *, struct sk_buff *);
void ovs_dp_detach_port(struct vport *);
int ovs_dp_upcall(struct datapath *, struct sk_buff *,
		  const struct dp_upcall_info *);

const char *ovs_dp_name(const struct datapath *dp);
struct sk_buff *ovs_vport_cmd_build_info(struct vport *, u32 pid, u32 seq,
					 u8 cmd);

int ovs_execute_actions(struct datapath *dp, struct sk_buff *skb);
#endif /* datapath.h */<|MERGE_RESOLUTION|>--- conflicted
+++ resolved
@@ -108,15 +108,7 @@
  */
 struct ovs_skb_cb {
 	struct sw_flow		*flow;
-<<<<<<< HEAD
-	__be64			tun_id;
-	__be32			tun_ipv4_src;       /* Outer tunnel src IP */
-	__be32			tun_ipv4_dst;       /* Outer tunnel dst IP */
-	u8			tun_ipv4_tos;       /* Outer tunnel IP TOS */
-	u8			tun_ipv4_ttl;       /* Outer tunnel IP TTL */
-=======
 	struct ovs_key_ipv4_tunnel  *tun_key;
->>>>>>> 0d2f19a9
 #ifdef NEED_CSUM_NORMALIZE
 	enum csum_type		ip_summed;
 	u16			csum_start;
