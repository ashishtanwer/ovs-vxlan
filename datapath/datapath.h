--- conflicted
+++ resolved
@@ -65,17 +65,7 @@
 	struct mutex mutex;
 	int dp_idx;
 
-<<<<<<< HEAD
 	struct kobject ifobj;
-=======
-#ifdef CONFIG_SYSFS
-#if LINUX_VERSION_CODE < KERNEL_VERSION(2,6,25)
-	struct kobject ifobj;
-#else
-	struct kobject *ifobj;
-#endif
-#endif
->>>>>>> 6dd3fad4
 
 	int drop_frags;
 
@@ -103,10 +93,6 @@
 	u16 port_no;
 	struct datapath	*dp;
 	struct net_device *dev;
-<<<<<<< HEAD
-=======
-#ifdef CONFIG_SYSFS
->>>>>>> 6dd3fad4
 	struct kobject kobj;
 	char linkname[IFNAMSIZ];
 	struct list_head node;   /* Element in datapath.ports. */
