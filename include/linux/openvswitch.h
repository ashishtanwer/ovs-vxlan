--- conflicted
+++ resolved
@@ -280,13 +280,8 @@
 	OVS_KEY_ATTR_ICMPV6,    /* struct ovs_key_icmpv6 */
 	OVS_KEY_ATTR_ARP,       /* struct ovs_key_arp */
 	OVS_KEY_ATTR_ND,        /* struct ovs_key_nd */
-<<<<<<< HEAD
-	OVS_KEY_ATTR_TUNNEL=62,	/* struct ovs_key_tunnel */
-	OVS_KEY_ATTR_TUN_ID = 63, /* be64 tunnel ID */
-=======
 	OVS_KEY_ATTR_IPV4_TUNNEL = 62,  /* struct ovs_key_ipv4_tunnel */
 	OVS_KEY_ATTR_TUN_ID = 63,  /* be64 tunnel ID */
->>>>>>> 0d2f19a9
 	__OVS_KEY_ATTR_MAX
 };
 
@@ -368,10 +363,6 @@
 	__u8  nd_tll[6];
 };
 
-<<<<<<< HEAD
-struct ovs_key_tunnel {
-	__be64 tun_id;
-=======
 /* Values for ovs_key_ipv4_tunnel->tun_flags */
 #define OVS_FLOW_TNL_F_DONT_FRAGMENT (1 << 0)
 #define OVS_FLOW_TNL_F_CSUM (1 << 1)
@@ -380,7 +371,6 @@
 struct ovs_key_ipv4_tunnel {
 	__be64 tun_id;
 	__u32  tun_flags;
->>>>>>> 0d2f19a9
 	__be32 ipv4_src;
 	__be32 ipv4_dst;
 	__u8   ipv4_tos;
