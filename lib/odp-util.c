--- conflicted
+++ resolved
@@ -1300,7 +1300,6 @@
         nl_msg_put_u32(buf, OVS_KEY_ATTR_PRIORITY, flow->skb_priority);
     }
 
-<<<<<<< HEAD
     if (flow->tun_id != htonll(0)) {
         struct ovs_key_tunnel *tun_key;
 
@@ -1315,10 +1314,6 @@
         } else {
             nl_msg_put_be64(buf, OVS_KEY_ATTR_TUN_ID, flow->tun_id);
         }
-=======
-    if (flow->tunnel.tun_id != htonll(0)) {
-        nl_msg_put_be64(buf, OVS_KEY_ATTR_TUN_ID, flow->tunnel.tun_id);
->>>>>>> 1d446463
     }
 
     if (flow->in_port != OFPP_NONE && flow->in_port != OFPP_CONTROLLER) {
