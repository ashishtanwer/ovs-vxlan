/*
 * Copyright (c) 2009, 2010, 2011, 2012 Nicira, Inc.
 *
 * Licensed under the Apache License, Version 2.0 (the "License");
 * you may not use this file except in compliance with the License.
 * You may obtain a copy of the License at:
 *
 *     http://www.apache.org/licenses/LICENSE-2.0
 *
 * Unless required by applicable law or agreed to in writing, software
 * distributed under the License is distributed on an "AS IS" BASIS,
 * WITHOUT WARRANTIES OR CONDITIONS OF ANY KIND, either express or implied.
 * See the License for the specific language governing permissions and
 * limitations under the License.
 */

#include <config.h>
#include <arpa/inet.h>
#include "odp-util.h"
#include <errno.h>
#include <inttypes.h>
#include <math.h>
#include <netinet/in.h>
#include <netinet/icmp6.h>
#include <stdlib.h>
#include <string.h>
#include "byte-order.h"
#include "coverage.h"
#include "dynamic-string.h"
#include "flow.h"
#include "netlink.h"
#include "ofpbuf.h"
#include "packets.h"
#include "simap.h"
#include "timeval.h"
#include "util.h"
#include "vlog.h"

VLOG_DEFINE_THIS_MODULE(odp_util);

/* The interface between userspace and kernel uses an "OVS_*" prefix.
 * Since this is fairly non-specific for the OVS userspace components,
 * "ODP_*" (Open vSwitch Datapath) is used as the prefix for
 * interactions with the datapath.
 */

/* The set of characters that may separate one action or one key attribute
 * from another. */
static const char *delimiters = ", \t\r\n";

static int parse_odp_key_attr(const char *, const struct simap *port_names,
                              struct ofpbuf *);
static void format_odp_key_attr(const struct nlattr *a, struct ds *ds);

/* Returns one the following for the action with the given OVS_ACTION_ATTR_*
 * 'type':
 *
 *   - For an action whose argument has a fixed length, returned that
 *     nonnegative length in bytes.
 *
 *   - For an action with a variable-length argument, returns -2.
 *
 *   - For an invalid 'type', returns -1. */
static int
odp_action_len(uint16_t type)
{
    if (type > OVS_ACTION_ATTR_MAX) {
        return -1;
    }

    switch ((enum ovs_action_attr) type) {
    case OVS_ACTION_ATTR_OUTPUT: return sizeof(uint32_t);
    case OVS_ACTION_ATTR_USERSPACE: return -2;
    case OVS_ACTION_ATTR_PUSH_VLAN: return sizeof(struct ovs_action_push_vlan);
    case OVS_ACTION_ATTR_POP_VLAN: return 0;
    case OVS_ACTION_ATTR_SET: return -2;
    case OVS_ACTION_ATTR_SAMPLE: return -2;

    case OVS_ACTION_ATTR_UNSPEC:
    case __OVS_ACTION_ATTR_MAX:
        return -1;
    }

    return -1;
}

static const char *
ovs_key_attr_to_string(enum ovs_key_attr attr)
{
    static char unknown_attr[3 + INT_STRLEN(unsigned int) + 1];

    switch (attr) {
    case OVS_KEY_ATTR_UNSPEC: return "unspec";
    case OVS_KEY_ATTR_ENCAP: return "encap";
    case OVS_KEY_ATTR_PRIORITY: return "priority";
    case OVS_KEY_ATTR_TUN_ID: return "tun_id";
    case OVS_KEY_ATTR_IPV4_TUNNEL: return "ipv4_tunnel";
    case OVS_KEY_ATTR_IN_PORT: return "in_port";
    case OVS_KEY_ATTR_ETHERNET: return "eth";
    case OVS_KEY_ATTR_VLAN: return "vlan";
    case OVS_KEY_ATTR_ETHERTYPE: return "eth_type";
    case OVS_KEY_ATTR_IPV4: return "ipv4";
    case OVS_KEY_ATTR_IPV6: return "ipv6";
    case OVS_KEY_ATTR_TCP: return "tcp";
    case OVS_KEY_ATTR_UDP: return "udp";
    case OVS_KEY_ATTR_ICMP: return "icmp";
    case OVS_KEY_ATTR_ICMPV6: return "icmpv6";
    case OVS_KEY_ATTR_ARP: return "arp";
    case OVS_KEY_ATTR_ND: return "nd";

    case __OVS_KEY_ATTR_MAX:
    default:
        snprintf(unknown_attr, sizeof unknown_attr, "key%u",
                 (unsigned int) attr);
        return unknown_attr;
    }
}

static void
format_generic_odp_action(struct ds *ds, const struct nlattr *a)
{
    size_t len = nl_attr_get_size(a);

    ds_put_format(ds, "action%"PRId16, nl_attr_type(a));
    if (len) {
        const uint8_t *unspec;
        unsigned int i;

        unspec = nl_attr_get(a);
        for (i = 0; i < len; i++) {
            ds_put_char(ds, i ? ' ': '(');
            ds_put_format(ds, "%02x", unspec[i]);
        }
        ds_put_char(ds, ')');
    }
}

static void
format_odp_sample_action(struct ds *ds, const struct nlattr *attr)
{
    static const struct nl_policy ovs_sample_policy[] = {
        [OVS_SAMPLE_ATTR_PROBABILITY] = { .type = NL_A_U32 },
        [OVS_SAMPLE_ATTR_ACTIONS] = { .type = NL_A_NESTED }
    };
    struct nlattr *a[ARRAY_SIZE(ovs_sample_policy)];
    double percentage;
    const struct nlattr *nla_acts;
    int len;

    ds_put_cstr(ds, "sample");

    if (!nl_parse_nested(attr, ovs_sample_policy, a, ARRAY_SIZE(a))) {
        ds_put_cstr(ds, "(error)");
        return;
    }

    percentage = (100.0 * nl_attr_get_u32(a[OVS_SAMPLE_ATTR_PROBABILITY])) /
                        UINT32_MAX;

    ds_put_format(ds, "(sample=%.1f%%,", percentage);

    ds_put_cstr(ds, "actions(");
    nla_acts = nl_attr_get(a[OVS_SAMPLE_ATTR_ACTIONS]);
    len = nl_attr_get_size(a[OVS_SAMPLE_ATTR_ACTIONS]);
    format_odp_actions(ds, nla_acts, len);
    ds_put_format(ds, "))");
}

static const char *
slow_path_reason_to_string(enum slow_path_reason bit)
{
    switch (bit) {
    case SLOW_CFM:
        return "cfm";
    case SLOW_LACP:
        return "lacp";
    case SLOW_STP:
        return "stp";
    case SLOW_IN_BAND:
        return "in_band";
    case SLOW_CONTROLLER:
        return "controller";
    case SLOW_MATCH:
        return "match";
    default:
        return NULL;
    }
}

static void
format_slow_path_reason(struct ds *ds, uint32_t slow)
{
    uint32_t bad = 0;

    while (slow) {
        uint32_t bit = rightmost_1bit(slow);
        const char *s;

        s = slow_path_reason_to_string(bit);
        if (s) {
            ds_put_format(ds, "%s,", s);
        } else {
            bad |= bit;
        }

        slow &= ~bit;
    }

    if (bad) {
        ds_put_format(ds, "0x%"PRIx32",", bad);
    }
    ds_chomp(ds, ',');
}

static void
format_odp_userspace_action(struct ds *ds, const struct nlattr *attr)
{
    static const struct nl_policy ovs_userspace_policy[] = {
        [OVS_USERSPACE_ATTR_PID] = { .type = NL_A_U32 },
        [OVS_USERSPACE_ATTR_USERDATA] = { .type = NL_A_U64, .optional = true },
    };
    struct nlattr *a[ARRAY_SIZE(ovs_userspace_policy)];

    if (!nl_parse_nested(attr, ovs_userspace_policy, a, ARRAY_SIZE(a))) {
        ds_put_cstr(ds, "userspace(error)");
        return;
    }

    ds_put_format(ds, "userspace(pid=%"PRIu32,
                  nl_attr_get_u32(a[OVS_USERSPACE_ATTR_PID]));

    if (a[OVS_USERSPACE_ATTR_USERDATA]) {
        uint64_t userdata = nl_attr_get_u64(a[OVS_USERSPACE_ATTR_USERDATA]);
        union user_action_cookie cookie;

        memcpy(&cookie, &userdata, sizeof cookie);

        switch (cookie.type) {
        case USER_ACTION_COOKIE_SFLOW:
            ds_put_format(ds, ",sFlow("
                          "vid=%"PRIu16",pcp=%"PRIu8",output=%"PRIu32")",
                          vlan_tci_to_vid(cookie.sflow.vlan_tci),
                          vlan_tci_to_pcp(cookie.sflow.vlan_tci),
                          cookie.sflow.output);
            break;

        case USER_ACTION_COOKIE_SLOW_PATH:
            ds_put_cstr(ds, ",slow_path(");
            if (cookie.slow_path.reason) {
                format_slow_path_reason(ds, cookie.slow_path.reason);
            }
            ds_put_char(ds, ')');
            break;

        case USER_ACTION_COOKIE_UNSPEC:
        default:
            ds_put_format(ds, ",userdata=0x%"PRIx64, userdata);
            break;
        }
    }

    ds_put_char(ds, ')');
}

static void
format_vlan_tci(struct ds *ds, ovs_be16 vlan_tci)
{
    ds_put_format(ds, "vid=%"PRIu16",pcp=%d",
                  vlan_tci_to_vid(vlan_tci),
                  vlan_tci_to_pcp(vlan_tci));
    if (!(vlan_tci & htons(VLAN_CFI))) {
        ds_put_cstr(ds, ",cfi=0");
    }
}

static void
format_odp_action(struct ds *ds, const struct nlattr *a)
{
    int expected_len;
    enum ovs_action_attr type = nl_attr_type(a);
    const struct ovs_action_push_vlan *vlan;

    expected_len = odp_action_len(nl_attr_type(a));
    if (expected_len != -2 && nl_attr_get_size(a) != expected_len) {
        ds_put_format(ds, "bad length %zu, expected %d for: ",
                      nl_attr_get_size(a), expected_len);
        format_generic_odp_action(ds, a);
        return;
    }

    switch (type) {
    case OVS_ACTION_ATTR_OUTPUT:
        ds_put_format(ds, "%"PRIu16, nl_attr_get_u32(a));
        break;
    case OVS_ACTION_ATTR_USERSPACE:
        format_odp_userspace_action(ds, a);
        break;
    case OVS_ACTION_ATTR_SET:
        ds_put_cstr(ds, "set(");
        format_odp_key_attr(nl_attr_get(a), ds);
        ds_put_cstr(ds, ")");
        break;
    case OVS_ACTION_ATTR_PUSH_VLAN:
        vlan = nl_attr_get(a);
        ds_put_cstr(ds, "push_vlan(");
        if (vlan->vlan_tpid != htons(ETH_TYPE_VLAN)) {
            ds_put_format(ds, "tpid=0x%04"PRIx16",", ntohs(vlan->vlan_tpid));
        }
        format_vlan_tci(ds, vlan->vlan_tci);
        ds_put_char(ds, ')');
        break;
    case OVS_ACTION_ATTR_POP_VLAN:
        ds_put_cstr(ds, "pop_vlan");
        break;
    case OVS_ACTION_ATTR_SAMPLE:
        format_odp_sample_action(ds, a);
        break;
    case OVS_ACTION_ATTR_UNSPEC:
    case __OVS_ACTION_ATTR_MAX:
    default:
        format_generic_odp_action(ds, a);
        break;
    }
}

void
format_odp_actions(struct ds *ds, const struct nlattr *actions,
                   size_t actions_len)
{
    if (actions_len) {
        const struct nlattr *a;
        unsigned int left;

        NL_ATTR_FOR_EACH (a, left, actions, actions_len) {
            if (a != actions) {
                ds_put_char(ds, ',');
            }
            format_odp_action(ds, a);
        }
        if (left) {
            int i;

            if (left == actions_len) {
                ds_put_cstr(ds, "<empty>");
            }
            ds_put_format(ds, ",***%u leftover bytes*** (", left);
            for (i = 0; i < left; i++) {
                ds_put_format(ds, "%02x", ((const uint8_t *) a)[i]);
            }
            ds_put_char(ds, ')');
        }
    } else {
        ds_put_cstr(ds, "drop");
    }
}

static int
parse_odp_action(const char *s, const struct simap *port_names,
                 struct ofpbuf *actions)
{
    /* Many of the sscanf calls in this function use oversized destination
     * fields because some sscanf() implementations truncate the range of %i
     * directives, so that e.g. "%"SCNi16 interprets input of "0xfedc" as a
     * value of 0x7fff.  The other alternatives are to allow only a single
     * radix (e.g. decimal or hexadecimal) or to write more sophisticated
     * parsers.
     *
     * The tun_id parser has to use an alternative approach because there is no
     * type larger than 64 bits. */

    {
        unsigned long long int port;
        int n = -1;

        if (sscanf(s, "%lli%n", &port, &n) > 0 && n > 0) {
            nl_msg_put_u32(actions, OVS_ACTION_ATTR_OUTPUT, port);
            return n;
        }
    }

    if (port_names) {
        int len = strcspn(s, delimiters);
        struct simap_node *node;

        node = simap_find_len(port_names, s, len);
        if (node) {
            nl_msg_put_u32(actions, OVS_ACTION_ATTR_OUTPUT, node->data);
            return len;
        }
    }

    {
        unsigned long long int pid;
        unsigned long long int output;
        char userdata_s[32];
        int vid, pcp;
        int n = -1;

        if (sscanf(s, "userspace(pid=%lli)%n", &pid, &n) > 0 && n > 0) {
            odp_put_userspace_action(pid, NULL, actions);
            return n;
        } else if (sscanf(s, "userspace(pid=%lli,sFlow(vid=%i,"
                          "pcp=%i,output=%lli))%n",
                          &pid, &vid, &pcp, &output, &n) > 0 && n > 0) {
            union user_action_cookie cookie;
            uint16_t tci;

            tci = vid | (pcp << VLAN_PCP_SHIFT);
            if (tci) {
                tci |= VLAN_CFI;
            }

            cookie.type = USER_ACTION_COOKIE_SFLOW;
            cookie.sflow.vlan_tci = htons(tci);
            cookie.sflow.output = output;
            odp_put_userspace_action(pid, &cookie, actions);
            return n;
        } else if (sscanf(s, "userspace(pid=%lli,slow_path(%n", &pid, &n) > 0
                   && n > 0) {
            union user_action_cookie cookie;

            cookie.type = USER_ACTION_COOKIE_SLOW_PATH;
            cookie.slow_path.unused = 0;
            cookie.slow_path.reason = 0;

            while (s[n] != ')') {
                uint32_t bit;

                for (bit = 1; bit; bit <<= 1) {
                    const char *reason = slow_path_reason_to_string(bit);
                    size_t len = strlen(reason);

                    if (reason
                        && !strncmp(s + n, reason, len)
                        && (s[n + len] == ',' || s[n + len] == ')'))
                    {
                        cookie.slow_path.reason |= bit;
                        n += len + (s[n + len] == ',');
                        break;
                    }
                }

                if (!bit) {
                    return -EINVAL;
                }
            }
            if (s[n + 1] != ')') {
                return -EINVAL;
            }
            n += 2;

            odp_put_userspace_action(pid, &cookie, actions);
            return n;
        } else if (sscanf(s, "userspace(pid=%lli,userdata="
                          "%31[x0123456789abcdefABCDEF])%n", &pid, userdata_s,
                          &n) > 0 && n > 0) {
            union user_action_cookie cookie;
            uint64_t userdata;

            userdata = strtoull(userdata_s, NULL, 0);
            memcpy(&cookie, &userdata, sizeof cookie);
            odp_put_userspace_action(pid, &cookie, actions);
            return n;
        }
    }

    if (!strncmp(s, "set(", 4)) {
        size_t start_ofs;
        int retval;

        start_ofs = nl_msg_start_nested(actions, OVS_ACTION_ATTR_SET);
        retval = parse_odp_key_attr(s + 4, port_names, actions);
        if (retval < 0) {
            return retval;
        }
        if (s[retval + 4] != ')') {
            return -EINVAL;
        }
        nl_msg_end_nested(actions, start_ofs);
        return retval + 5;
    }

    {
        struct ovs_action_push_vlan push;
        int tpid = ETH_TYPE_VLAN;
        int vid, pcp;
        int cfi = 1;
        int n = -1;

        if ((sscanf(s, "push_vlan(vid=%i,pcp=%i)%n", &vid, &pcp, &n) > 0
             && n > 0)
            || (sscanf(s, "push_vlan(vid=%i,pcp=%i,cfi=%i)%n",
                       &vid, &pcp, &cfi, &n) > 0 && n > 0)
            || (sscanf(s, "push_vlan(tpid=%i,vid=%i,pcp=%i)%n",
                       &tpid, &vid, &pcp, &n) > 0 && n > 0)
            || (sscanf(s, "push_vlan(tpid=%i,vid=%i,pcp=%i,cfi=%i)%n",
                       &tpid, &vid, &pcp, &cfi, &n) > 0 && n > 0)) {
            push.vlan_tpid = htons(tpid);
            push.vlan_tci = htons((vid << VLAN_VID_SHIFT)
                                  | (pcp << VLAN_PCP_SHIFT)
                                  | (cfi ? VLAN_CFI : 0));
            nl_msg_put_unspec(actions, OVS_ACTION_ATTR_PUSH_VLAN,
                              &push, sizeof push);

            return n;
        }
    }

    if (!strncmp(s, "pop_vlan", 8)) {
        nl_msg_put_flag(actions, OVS_ACTION_ATTR_POP_VLAN);
        return 8;
    }

    {
        double percentage;
        int n = -1;

        if (sscanf(s, "sample(sample=%lf%%,actions(%n", &percentage, &n) > 0
            && percentage >= 0. && percentage <= 100.0
            && n > 0) {
            size_t sample_ofs, actions_ofs;
            double probability;

            probability = floor(UINT32_MAX * (percentage / 100.0) + .5);
            sample_ofs = nl_msg_start_nested(actions, OVS_ACTION_ATTR_SAMPLE);
            nl_msg_put_u32(actions, OVS_SAMPLE_ATTR_PROBABILITY,
                           (probability <= 0 ? 0
                            : probability >= UINT32_MAX ? UINT32_MAX
                            : probability));

            actions_ofs = nl_msg_start_nested(actions,
                                              OVS_SAMPLE_ATTR_ACTIONS);
            for (;;) {
                int retval;

                n += strspn(s + n, delimiters);
                if (s[n] == ')') {
                    break;
                }

                retval = parse_odp_action(s + n, port_names, actions);
                if (retval < 0) {
                    return retval;
                }
                n += retval;
            }
            nl_msg_end_nested(actions, actions_ofs);
            nl_msg_end_nested(actions, sample_ofs);

            return s[n + 1] == ')' ? n + 2 : -EINVAL;
        }
    }

    return -EINVAL;
}

/* Parses the string representation of datapath actions, in the format output
 * by format_odp_action().  Returns 0 if successful, otherwise a positive errno
 * value.  On success, the ODP actions are appended to 'actions' as a series of
 * Netlink attributes.  On failure, no data is appended to 'actions'.  Either
 * way, 'actions''s data might be reallocated. */
int
odp_actions_from_string(const char *s, const struct simap *port_names,
                        struct ofpbuf *actions)
{
    size_t old_size;

    if (!strcasecmp(s, "drop")) {
        return 0;
    }

    old_size = actions->size;
    for (;;) {
        int retval;

        s += strspn(s, delimiters);
        if (!*s) {
            return 0;
        }

        retval = parse_odp_action(s, port_names, actions);
        if (retval < 0 || !strchr(delimiters, s[retval])) {
            actions->size = old_size;
            return -retval;
        }
        s += retval;
    }

    return 0;
}

/* Returns the correct length of the payload for a flow key attribute of the
 * specified 'type', -1 if 'type' is unknown, or -2 if the attribute's payload
 * is variable length. */
static int
odp_flow_key_attr_len(uint16_t type)
{
    if (type > OVS_KEY_ATTR_MAX) {
        return -1;
    }

    switch ((enum ovs_key_attr) type) {
    case OVS_KEY_ATTR_ENCAP: return -2;
    case OVS_KEY_ATTR_PRIORITY: return 4;
    case OVS_KEY_ATTR_TUN_ID: return 8;
    case OVS_KEY_ATTR_IPV4_TUNNEL: return sizeof(struct ovs_key_ipv4_tunnel);
    case OVS_KEY_ATTR_IN_PORT: return 4;
    case OVS_KEY_ATTR_ETHERNET: return sizeof(struct ovs_key_ethernet);
    case OVS_KEY_ATTR_VLAN: return sizeof(ovs_be16);
    case OVS_KEY_ATTR_ETHERTYPE: return 2;
    case OVS_KEY_ATTR_IPV4: return sizeof(struct ovs_key_ipv4);
    case OVS_KEY_ATTR_IPV6: return sizeof(struct ovs_key_ipv6);
    case OVS_KEY_ATTR_TCP: return sizeof(struct ovs_key_tcp);
    case OVS_KEY_ATTR_UDP: return sizeof(struct ovs_key_udp);
    case OVS_KEY_ATTR_ICMP: return sizeof(struct ovs_key_icmp);
    case OVS_KEY_ATTR_ICMPV6: return sizeof(struct ovs_key_icmpv6);
    case OVS_KEY_ATTR_ARP: return sizeof(struct ovs_key_arp);
    case OVS_KEY_ATTR_ND: return sizeof(struct ovs_key_nd);

    case OVS_KEY_ATTR_UNSPEC:
    case __OVS_KEY_ATTR_MAX:
        return -1;
    }

    return -1;
}

static void
format_generic_odp_key(const struct nlattr *a, struct ds *ds)
{
    size_t len = nl_attr_get_size(a);
    if (len) {
        const uint8_t *unspec;
        unsigned int i;

        unspec = nl_attr_get(a);
        for (i = 0; i < len; i++) {
            ds_put_char(ds, i ? ' ': '(');
            ds_put_format(ds, "%02x", unspec[i]);
        }
        ds_put_char(ds, ')');
    }
}

static const char *
ovs_frag_type_to_string(enum ovs_frag_type type)
{
    switch (type) {
    case OVS_FRAG_TYPE_NONE:
        return "no";
    case OVS_FRAG_TYPE_FIRST:
        return "first";
    case OVS_FRAG_TYPE_LATER:
        return "later";
    case __OVS_FRAG_TYPE_MAX:
    default:
        return "<error>";
    }
}

static void
format_odp_key_attr(const struct nlattr *a, struct ds *ds)
{
    const struct ovs_key_ethernet *eth_key;
    const struct ovs_key_ipv4 *ipv4_key;
    const struct ovs_key_ipv6 *ipv6_key;
    const struct ovs_key_tcp *tcp_key;
    const struct ovs_key_udp *udp_key;
    const struct ovs_key_icmp *icmp_key;
    const struct ovs_key_icmpv6 *icmpv6_key;
    const struct ovs_key_arp *arp_key;
    const struct ovs_key_nd *nd_key;
    const struct ovs_key_ipv4_tunnel *ipv4_tun_key;
    enum ovs_key_attr attr = nl_attr_type(a);
    int expected_len;

    ds_put_cstr(ds, ovs_key_attr_to_string(attr));
    expected_len = odp_flow_key_attr_len(nl_attr_type(a));
    if (expected_len != -2 && nl_attr_get_size(a) != expected_len) {
        ds_put_format(ds, "(bad length %zu, expected %d)",
                      nl_attr_get_size(a),
                      odp_flow_key_attr_len(nl_attr_type(a)));
        format_generic_odp_key(a, ds);
        return;
    }

    switch (attr) {
    case OVS_KEY_ATTR_ENCAP:
        ds_put_cstr(ds, "(");
        if (nl_attr_get_size(a)) {
            odp_flow_key_format(nl_attr_get(a), nl_attr_get_size(a), ds);
        }
        ds_put_char(ds, ')');
        break;

    case OVS_KEY_ATTR_PRIORITY:
        ds_put_format(ds, "(%"PRIu32")", nl_attr_get_u32(a));
        break;

    case OVS_KEY_ATTR_TUN_ID:
        ds_put_format(ds, "(%#"PRIx64")", ntohll(nl_attr_get_be64(a)));
        break;

    case OVS_KEY_ATTR_IPV4_TUNNEL:
        ipv4_tun_key = nl_attr_get(a);
        ds_put_format(ds, "(tun_id=0x%"PRIx64",flags=0x%"PRIx32
                      ",src="IP_FMT",dst="IP_FMT",tos=0x%"PRIx8",ttl=%"PRIu8")",
                      ntohll(ipv4_tun_key->tun_id), ipv4_tun_key->tun_flags,
                      IP_ARGS(&ipv4_tun_key->ipv4_src),
                      IP_ARGS(&ipv4_tun_key->ipv4_dst),
                      ipv4_tun_key->ipv4_tos, ipv4_tun_key->ipv4_ttl);
        break;

    case OVS_KEY_ATTR_IN_PORT:
        ds_put_format(ds, "(%"PRIu32")", nl_attr_get_u32(a));
        break;

    case OVS_KEY_ATTR_ETHERNET:
        eth_key = nl_attr_get(a);
        ds_put_format(ds, "(src="ETH_ADDR_FMT",dst="ETH_ADDR_FMT")",
                      ETH_ADDR_ARGS(eth_key->eth_src),
                      ETH_ADDR_ARGS(eth_key->eth_dst));
        break;

    case OVS_KEY_ATTR_VLAN:
        ds_put_char(ds, '(');
        format_vlan_tci(ds, nl_attr_get_be16(a));
        ds_put_char(ds, ')');
        break;

    case OVS_KEY_ATTR_ETHERTYPE:
        ds_put_format(ds, "(0x%04"PRIx16")",
                      ntohs(nl_attr_get_be16(a)));
        break;

    case OVS_KEY_ATTR_IPV4:
        ipv4_key = nl_attr_get(a);
        ds_put_format(ds, "(src="IP_FMT",dst="IP_FMT",proto=%"PRIu8
                      ",tos=%#"PRIx8",ttl=%"PRIu8",frag=%s)",
                      IP_ARGS(&ipv4_key->ipv4_src),
                      IP_ARGS(&ipv4_key->ipv4_dst),
                      ipv4_key->ipv4_proto, ipv4_key->ipv4_tos,
                      ipv4_key->ipv4_ttl,
                      ovs_frag_type_to_string(ipv4_key->ipv4_frag));
        break;

    case OVS_KEY_ATTR_IPV6: {
        char src_str[INET6_ADDRSTRLEN];
        char dst_str[INET6_ADDRSTRLEN];

        ipv6_key = nl_attr_get(a);
        inet_ntop(AF_INET6, ipv6_key->ipv6_src, src_str, sizeof src_str);
        inet_ntop(AF_INET6, ipv6_key->ipv6_dst, dst_str, sizeof dst_str);

        ds_put_format(ds, "(src=%s,dst=%s,label=%#"PRIx32",proto=%"PRIu8
                      ",tclass=%#"PRIx8",hlimit=%"PRIu8",frag=%s)",
                      src_str, dst_str, ntohl(ipv6_key->ipv6_label),
                      ipv6_key->ipv6_proto, ipv6_key->ipv6_tclass,
                      ipv6_key->ipv6_hlimit,
                      ovs_frag_type_to_string(ipv6_key->ipv6_frag));
        break;
    }

    case OVS_KEY_ATTR_TCP:
        tcp_key = nl_attr_get(a);
        ds_put_format(ds, "(src=%"PRIu16",dst=%"PRIu16")",
                      ntohs(tcp_key->tcp_src), ntohs(tcp_key->tcp_dst));
        break;

    case OVS_KEY_ATTR_UDP:
        udp_key = nl_attr_get(a);
        ds_put_format(ds, "(src=%"PRIu16",dst=%"PRIu16")",
                      ntohs(udp_key->udp_src), ntohs(udp_key->udp_dst));
        break;

    case OVS_KEY_ATTR_ICMP:
        icmp_key = nl_attr_get(a);
        ds_put_format(ds, "(type=%"PRIu8",code=%"PRIu8")",
                      icmp_key->icmp_type, icmp_key->icmp_code);
        break;

    case OVS_KEY_ATTR_ICMPV6:
        icmpv6_key = nl_attr_get(a);
        ds_put_format(ds, "(type=%"PRIu8",code=%"PRIu8")",
                      icmpv6_key->icmpv6_type, icmpv6_key->icmpv6_code);
        break;

    case OVS_KEY_ATTR_ARP:
        arp_key = nl_attr_get(a);
        ds_put_format(ds, "(sip="IP_FMT",tip="IP_FMT",op=%"PRIu16","
                      "sha="ETH_ADDR_FMT",tha="ETH_ADDR_FMT")",
                      IP_ARGS(&arp_key->arp_sip), IP_ARGS(&arp_key->arp_tip),
                      ntohs(arp_key->arp_op), ETH_ADDR_ARGS(arp_key->arp_sha),
                      ETH_ADDR_ARGS(arp_key->arp_tha));
        break;

    case OVS_KEY_ATTR_ND: {
        char target[INET6_ADDRSTRLEN];

        nd_key = nl_attr_get(a);
        inet_ntop(AF_INET6, nd_key->nd_target, target, sizeof target);

        ds_put_format(ds, "(target=%s", target);
        if (!eth_addr_is_zero(nd_key->nd_sll)) {
            ds_put_format(ds, ",sll="ETH_ADDR_FMT,
                          ETH_ADDR_ARGS(nd_key->nd_sll));
        }
        if (!eth_addr_is_zero(nd_key->nd_tll)) {
            ds_put_format(ds, ",tll="ETH_ADDR_FMT,
                          ETH_ADDR_ARGS(nd_key->nd_tll));
        }
        ds_put_char(ds, ')');
        break;
    }

    case OVS_KEY_ATTR_UNSPEC:
    case __OVS_KEY_ATTR_MAX:
    default:
        format_generic_odp_key(a, ds);
        break;
    }
}

/* Appends to 'ds' a string representation of the 'key_len' bytes of
 * OVS_KEY_ATTR_* attributes in 'key'. */
void
odp_flow_key_format(const struct nlattr *key, size_t key_len, struct ds *ds)
{
    if (key_len) {
        const struct nlattr *a;
        unsigned int left;

        NL_ATTR_FOR_EACH (a, left, key, key_len) {
            if (a != key) {
                ds_put_char(ds, ',');
            }
            format_odp_key_attr(a, ds);
        }
        if (left) {
            int i;
            
            if (left == key_len) {
                ds_put_cstr(ds, "<empty>");
            }
            ds_put_format(ds, ",***%u leftover bytes*** (", left);
            for (i = 0; i < left; i++) {
                ds_put_format(ds, "%02x", ((const uint8_t *) a)[i]);
            }
            ds_put_char(ds, ')');
        }
    } else {
        ds_put_cstr(ds, "<empty>");
    }
}

static int
put_nd_key(int n, const char *nd_target_s,
           const uint8_t *nd_sll, const uint8_t *nd_tll, struct ofpbuf *key)
{
    struct ovs_key_nd nd_key;

    memset(&nd_key, 0, sizeof nd_key);
    if (inet_pton(AF_INET6, nd_target_s, nd_key.nd_target) != 1) {
        return -EINVAL;
    }
    if (nd_sll) {
        memcpy(nd_key.nd_sll, nd_sll, ETH_ADDR_LEN);
    }
    if (nd_tll) {
        memcpy(nd_key.nd_tll, nd_tll, ETH_ADDR_LEN);
    }
    nl_msg_put_unspec(key, OVS_KEY_ATTR_ND, &nd_key, sizeof nd_key);
    return n;
}

static bool
ovs_frag_type_from_string(const char *s, enum ovs_frag_type *type)
{
    if (!strcasecmp(s, "no")) {
        *type = OVS_FRAG_TYPE_NONE;
    } else if (!strcasecmp(s, "first")) {
        *type = OVS_FRAG_TYPE_FIRST;
    } else if (!strcasecmp(s, "later")) {
        *type = OVS_FRAG_TYPE_LATER;
    } else {
        return false;
    }
    return true;
}

static int
parse_odp_key_attr(const char *s, const struct simap *port_names,
                   struct ofpbuf *key)
{
    /* Many of the sscanf calls in this function use oversized destination
     * fields because some sscanf() implementations truncate the range of %i
     * directives, so that e.g. "%"SCNi16 interprets input of "0xfedc" as a
     * value of 0x7fff.  The other alternatives are to allow only a single
     * radix (e.g. decimal or hexadecimal) or to write more sophisticated
     * parsers.
     *
     * The tun_id parser has to use an alternative approach because there is no
     * type larger than 64 bits. */

    {
        unsigned long long int priority;
        int n = -1;

        if (sscanf(s, "priority(%lli)%n", &priority, &n) > 0 && n > 0) {
            nl_msg_put_u32(key, OVS_KEY_ATTR_PRIORITY, priority);
            return n;
        }
    }

    {
        char tun_id_s[32];
        int n = -1;

        if (sscanf(s, "tun_id(%31[x0123456789abcdefABCDEF])%n",
                   tun_id_s, &n) > 0 && n > 0) {
            uint64_t tun_id = strtoull(tun_id_s, NULL, 0);
            nl_msg_put_be64(key, OVS_KEY_ATTR_TUN_ID, htonll(tun_id));
            return n;
        }
    }

    {
        char tun_id_s[32];
        unsigned long long int flags;
        int tos, ttl;
        struct ovs_key_ipv4_tunnel tun_key;
        int n = -1;

        if (sscanf(s, "ipv4_tunnel(tun_id=%31[x0123456789abcdefABCDEF],"
                   "flags=%lli,src="IP_SCAN_FMT",dst="IP_SCAN_FMT
                   ",tos=%i,ttl=%i)%n", tun_id_s, &flags,
                    IP_SCAN_ARGS(&tun_key.ipv4_src),
                    IP_SCAN_ARGS(&tun_key.ipv4_dst), &tos, &ttl,
                    &n) > 0 && n > 0) {
            tun_key.tun_id = htonll(strtoull(tun_id_s, NULL, 0));
            tun_key.tun_flags = flags;
            tun_key.ipv4_tos = tos;
            tun_key.ipv4_ttl = ttl;
            memset(&tun_key.pad, 0, sizeof tun_key.pad);
            nl_msg_put_unspec(key, OVS_KEY_ATTR_IPV4_TUNNEL, &tun_key,
                              sizeof tun_key);
            return n;
        }
    }

    {
        unsigned long long int in_port;
        int n = -1;

        if (sscanf(s, "in_port(%lli)%n", &in_port, &n) > 0 && n > 0) {
            nl_msg_put_u32(key, OVS_KEY_ATTR_IN_PORT, in_port);
            return n;
        }
    }

    if (port_names && !strncmp(s, "in_port(", 8)) {
        const char *name;
        const struct simap_node *node;
        int name_len;

        name = s + 8;
        name_len = strcspn(s, ")");
        node = simap_find_len(port_names, name, name_len);
        if (node) {
            nl_msg_put_u32(key, OVS_KEY_ATTR_IN_PORT, node->data);
            return 8 + name_len + 1;
        }
    }

    {
        struct ovs_key_ethernet eth_key;
        int n = -1;

        if (sscanf(s,
                   "eth(src="ETH_ADDR_SCAN_FMT",dst="ETH_ADDR_SCAN_FMT")%n",
                   ETH_ADDR_SCAN_ARGS(eth_key.eth_src),
                   ETH_ADDR_SCAN_ARGS(eth_key.eth_dst), &n) > 0 && n > 0) {
            nl_msg_put_unspec(key, OVS_KEY_ATTR_ETHERNET,
                              &eth_key, sizeof eth_key);
            return n;
        }
    }

    {
        uint16_t vid;
        int pcp;
        int cfi;
        int n = -1;

        if ((sscanf(s, "vlan(vid=%"SCNi16",pcp=%i)%n", &vid, &pcp, &n) > 0
             && n > 0)) {
            nl_msg_put_be16(key, OVS_KEY_ATTR_VLAN,
                            htons((vid << VLAN_VID_SHIFT) |
                                  (pcp << VLAN_PCP_SHIFT) |
                                  VLAN_CFI));
            return n;
        } else if ((sscanf(s, "vlan(vid=%"SCNi16",pcp=%i,cfi=%i)%n",
                           &vid, &pcp, &cfi, &n) > 0
             && n > 0)) {
            nl_msg_put_be16(key, OVS_KEY_ATTR_VLAN,
                            htons((vid << VLAN_VID_SHIFT) |
                                  (pcp << VLAN_PCP_SHIFT) |
                                  (cfi ? VLAN_CFI : 0)));
            return n;
        }
    }

    {
        int eth_type;
        int n = -1;

        if (sscanf(s, "eth_type(%i)%n", &eth_type, &n) > 0 && n > 0) {
            nl_msg_put_be16(key, OVS_KEY_ATTR_ETHERTYPE, htons(eth_type));
            return n;
        }
    }

    {
        ovs_be32 ipv4_src;
        ovs_be32 ipv4_dst;
        int ipv4_proto;
        int ipv4_tos;
        int ipv4_ttl;
        char frag[8];
        enum ovs_frag_type ipv4_frag;
        int n = -1;

        if (sscanf(s, "ipv4(src="IP_SCAN_FMT",dst="IP_SCAN_FMT","
                   "proto=%i,tos=%i,ttl=%i,frag=%7[a-z])%n",
                   IP_SCAN_ARGS(&ipv4_src), IP_SCAN_ARGS(&ipv4_dst),
                   &ipv4_proto, &ipv4_tos, &ipv4_ttl, frag, &n) > 0
            && n > 0
            && ovs_frag_type_from_string(frag, &ipv4_frag)) {
            struct ovs_key_ipv4 ipv4_key;

            ipv4_key.ipv4_src = ipv4_src;
            ipv4_key.ipv4_dst = ipv4_dst;
            ipv4_key.ipv4_proto = ipv4_proto;
            ipv4_key.ipv4_tos = ipv4_tos;
            ipv4_key.ipv4_ttl = ipv4_ttl;
            ipv4_key.ipv4_frag = ipv4_frag;
            nl_msg_put_unspec(key, OVS_KEY_ATTR_IPV4,
                              &ipv4_key, sizeof ipv4_key);
            return n;
        }
    }

    {
        char ipv6_src_s[IPV6_SCAN_LEN + 1];
        char ipv6_dst_s[IPV6_SCAN_LEN + 1];
        int ipv6_label;
        int ipv6_proto;
        int ipv6_tclass;
        int ipv6_hlimit;
        char frag[8];
        enum ovs_frag_type ipv6_frag;
        int n = -1;

        if (sscanf(s, "ipv6(src="IPV6_SCAN_FMT",dst="IPV6_SCAN_FMT","
                   "label=%i,proto=%i,tclass=%i,hlimit=%i,frag=%7[a-z])%n",
                   ipv6_src_s, ipv6_dst_s, &ipv6_label,
                   &ipv6_proto, &ipv6_tclass, &ipv6_hlimit, frag, &n) > 0
            && n > 0
            && ovs_frag_type_from_string(frag, &ipv6_frag)) {
            struct ovs_key_ipv6 ipv6_key;

            if (inet_pton(AF_INET6, ipv6_src_s, &ipv6_key.ipv6_src) != 1 ||
                inet_pton(AF_INET6, ipv6_dst_s, &ipv6_key.ipv6_dst) != 1) {
                return -EINVAL;
            }
            ipv6_key.ipv6_label = htonl(ipv6_label);
            ipv6_key.ipv6_proto = ipv6_proto;
            ipv6_key.ipv6_tclass = ipv6_tclass;
            ipv6_key.ipv6_hlimit = ipv6_hlimit;
            ipv6_key.ipv6_frag = ipv6_frag;
            nl_msg_put_unspec(key, OVS_KEY_ATTR_IPV6,
                              &ipv6_key, sizeof ipv6_key);
            return n;
        }
    }

    {
        int tcp_src;
        int tcp_dst;
        int n = -1;

        if (sscanf(s, "tcp(src=%i,dst=%i)%n",&tcp_src, &tcp_dst, &n) > 0
            && n > 0) {
            struct ovs_key_tcp tcp_key;

            tcp_key.tcp_src = htons(tcp_src);
            tcp_key.tcp_dst = htons(tcp_dst);
            nl_msg_put_unspec(key, OVS_KEY_ATTR_TCP, &tcp_key, sizeof tcp_key);
            return n;
        }
    }

    {
        int udp_src;
        int udp_dst;
        int n = -1;

        if (sscanf(s, "udp(src=%i,dst=%i)%n", &udp_src, &udp_dst, &n) > 0
            && n > 0) {
            struct ovs_key_udp udp_key;

            udp_key.udp_src = htons(udp_src);
            udp_key.udp_dst = htons(udp_dst);
            nl_msg_put_unspec(key, OVS_KEY_ATTR_UDP, &udp_key, sizeof udp_key);
            return n;
        }
    }

    {
        int icmp_type;
        int icmp_code;
        int n = -1;

        if (sscanf(s, "icmp(type=%i,code=%i)%n",
                   &icmp_type, &icmp_code, &n) > 0
            && n > 0) {
            struct ovs_key_icmp icmp_key;

            icmp_key.icmp_type = icmp_type;
            icmp_key.icmp_code = icmp_code;
            nl_msg_put_unspec(key, OVS_KEY_ATTR_ICMP,
                              &icmp_key, sizeof icmp_key);
            return n;
        }
    }

    {
        struct ovs_key_icmpv6 icmpv6_key;
        int n = -1;

        if (sscanf(s, "icmpv6(type=%"SCNi8",code=%"SCNi8")%n",
                   &icmpv6_key.icmpv6_type, &icmpv6_key.icmpv6_code,&n) > 0
            && n > 0) {
            nl_msg_put_unspec(key, OVS_KEY_ATTR_ICMPV6,
                              &icmpv6_key, sizeof icmpv6_key);
            return n;
        }
    }

    {
        ovs_be32 arp_sip;
        ovs_be32 arp_tip;
        int arp_op;
        uint8_t arp_sha[ETH_ADDR_LEN];
        uint8_t arp_tha[ETH_ADDR_LEN];
        int n = -1;

        if (sscanf(s, "arp(sip="IP_SCAN_FMT",tip="IP_SCAN_FMT","
                   "op=%i,sha="ETH_ADDR_SCAN_FMT",tha="ETH_ADDR_SCAN_FMT")%n",
                   IP_SCAN_ARGS(&arp_sip),
                   IP_SCAN_ARGS(&arp_tip),
                   &arp_op,
                   ETH_ADDR_SCAN_ARGS(arp_sha),
                   ETH_ADDR_SCAN_ARGS(arp_tha), &n) > 0 && n > 0) {
            struct ovs_key_arp arp_key;

            memset(&arp_key, 0, sizeof arp_key);
            arp_key.arp_sip = arp_sip;
            arp_key.arp_tip = arp_tip;
            arp_key.arp_op = htons(arp_op);
            memcpy(arp_key.arp_sha, arp_sha, ETH_ADDR_LEN);
            memcpy(arp_key.arp_tha, arp_tha, ETH_ADDR_LEN);
            nl_msg_put_unspec(key, OVS_KEY_ATTR_ARP, &arp_key, sizeof arp_key);
            return n;
        }
    }

    {
        char nd_target_s[IPV6_SCAN_LEN + 1];
        uint8_t nd_sll[ETH_ADDR_LEN];
        uint8_t nd_tll[ETH_ADDR_LEN];
        int n = -1;

        if (sscanf(s, "nd(target="IPV6_SCAN_FMT")%n",
                   nd_target_s, &n) > 0 && n > 0) {
            return put_nd_key(n, nd_target_s, NULL, NULL, key);
        }
        if (sscanf(s, "nd(target="IPV6_SCAN_FMT",sll="ETH_ADDR_SCAN_FMT")%n",
                   nd_target_s, ETH_ADDR_SCAN_ARGS(nd_sll), &n) > 0
            && n > 0) {
            return put_nd_key(n, nd_target_s, nd_sll, NULL, key);
        }
        if (sscanf(s, "nd(target="IPV6_SCAN_FMT",tll="ETH_ADDR_SCAN_FMT")%n",
                   nd_target_s, ETH_ADDR_SCAN_ARGS(nd_tll), &n) > 0
            && n > 0) {
            return put_nd_key(n, nd_target_s, NULL, nd_tll, key);
        }
        if (sscanf(s, "nd(target="IPV6_SCAN_FMT",sll="ETH_ADDR_SCAN_FMT","
                   "tll="ETH_ADDR_SCAN_FMT")%n",
                   nd_target_s, ETH_ADDR_SCAN_ARGS(nd_sll),
                   ETH_ADDR_SCAN_ARGS(nd_tll), &n) > 0
            && n > 0) {
            return put_nd_key(n, nd_target_s, nd_sll, nd_tll, key);
        }
    }

    if (!strncmp(s, "encap(", 6)) {
        const char *start = s;
        size_t encap;

        encap = nl_msg_start_nested(key, OVS_KEY_ATTR_ENCAP);

        s += 6;
        for (;;) {
            int retval;

            s += strspn(s, ", \t\r\n");
            if (!*s) {
                return -EINVAL;
            } else if (*s == ')') {
                break;
            }

            retval = parse_odp_key_attr(s, port_names, key);
            if (retval < 0) {
                return retval;
            }
            s += retval;
        }
        s++;

        nl_msg_end_nested(key, encap);

        return s - start;
    }

    return -EINVAL;
}

/* Parses the string representation of a datapath flow key, in the
 * format output by odp_flow_key_format().  Returns 0 if successful,
 * otherwise a positive errno value.  On success, the flow key is
 * appended to 'key' as a series of Netlink attributes.  On failure, no
 * data is appended to 'key'.  Either way, 'key''s data might be
 * reallocated.
 *
 * If 'port_names' is nonnull, it points to an simap that maps from a port name
 * to a port number.  (Port names may be used instead of port numbers in
 * in_port.)
 *
 * On success, the attributes appended to 'key' are individually syntactically
 * valid, but they may not be valid as a sequence.  'key' might, for example,
 * have duplicated keys.  odp_flow_key_to_flow() will detect those errors. */
int
odp_flow_key_from_string(const char *s, const struct simap *port_names,
                         struct ofpbuf *key)
{
    const size_t old_size = key->size;
    for (;;) {
        int retval;

        s += strspn(s, delimiters);
        if (!*s) {
            return 0;
        }

        retval = parse_odp_key_attr(s, port_names, key);
        if (retval < 0) {
            key->size = old_size;
            return -retval;
        }
        s += retval;
    }

    return 0;
}

static uint8_t
ovs_to_odp_frag(uint8_t nw_frag)
{
    return (nw_frag == 0 ? OVS_FRAG_TYPE_NONE
          : nw_frag == FLOW_NW_FRAG_ANY ? OVS_FRAG_TYPE_FIRST
          : OVS_FRAG_TYPE_LATER);
}

/* Appends a representation of 'flow' as OVS_KEY_ATTR_* attributes to 'buf'.
 * 'flow->in_port' is ignored (since it is likely to be an OpenFlow port
 * number rather than a datapath port number).  Instead, if 'odp_in_port'
 * is anything other than OVSP_NONE, it is included in 'buf' as the input
 * port.
 *
 * 'buf' must have at least ODPUTIL_FLOW_KEY_BYTES bytes of space, or be
 * capable of being expanded to allow for that much space. */
void
odp_flow_key_from_flow(struct ofpbuf *buf, const struct flow *flow,
                       uint32_t odp_in_port)
{
    struct ovs_key_ethernet *eth_key;
    size_t encap;

    if (flow->skb_priority) {
        nl_msg_put_u32(buf, OVS_KEY_ATTR_PRIORITY, flow->skb_priority);
    }

<<<<<<< HEAD
    if (flow->in_port != OFPP_NONE && flow->in_port != OFPP_CONTROLLER) {
        nl_msg_put_u32(buf, OVS_KEY_ATTR_IN_PORT,
                       ofp_port_to_odp_port(flow->in_port));
=======
    if (flow->tunnel.tun_id != htonll(0)) {
        nl_msg_put_be64(buf, OVS_KEY_ATTR_TUN_ID, flow->tunnel.tun_id);
    }

    if (odp_in_port != OVSP_NONE) {
        nl_msg_put_u32(buf, OVS_KEY_ATTR_IN_PORT, odp_in_port);
>>>>>>> acf60855
    }

    eth_key = nl_msg_put_unspec_uninit(buf, OVS_KEY_ATTR_ETHERNET,
                                       sizeof *eth_key);
    memcpy(eth_key->eth_src, flow->dl_src, ETH_ADDR_LEN);
    memcpy(eth_key->eth_dst, flow->dl_dst, ETH_ADDR_LEN);

    if (flow->vlan_tci != htons(0) || flow->dl_type == htons(ETH_TYPE_VLAN)) {
        nl_msg_put_be16(buf, OVS_KEY_ATTR_ETHERTYPE, htons(ETH_TYPE_VLAN));
        nl_msg_put_be16(buf, OVS_KEY_ATTR_VLAN, flow->vlan_tci);
        encap = nl_msg_start_nested(buf, OVS_KEY_ATTR_ENCAP);
        if (flow->vlan_tci == htons(0)) {
            goto unencap;
        }
    } else {
        encap = 0;
    }

    if (ntohs(flow->dl_type) < ETH_TYPE_MIN) {
        goto unencap;
    }

    nl_msg_put_be16(buf, OVS_KEY_ATTR_ETHERTYPE, flow->dl_type);

    if (flow->dl_type == htons(ETH_TYPE_IP)) {
        struct ovs_key_ipv4 *ipv4_key;

        ipv4_key = nl_msg_put_unspec_uninit(buf, OVS_KEY_ATTR_IPV4,
                                            sizeof *ipv4_key);
        ipv4_key->ipv4_src = flow->nw_src;
        ipv4_key->ipv4_dst = flow->nw_dst;
        ipv4_key->ipv4_proto = flow->nw_proto;
        ipv4_key->ipv4_tos = flow->nw_tos;
        ipv4_key->ipv4_ttl = flow->nw_ttl;
        ipv4_key->ipv4_frag = ovs_to_odp_frag(flow->nw_frag);
    } else if (flow->dl_type == htons(ETH_TYPE_IPV6)) {
        struct ovs_key_ipv6 *ipv6_key;

        ipv6_key = nl_msg_put_unspec_uninit(buf, OVS_KEY_ATTR_IPV6,
                                            sizeof *ipv6_key);
        memcpy(ipv6_key->ipv6_src, &flow->ipv6_src, sizeof ipv6_key->ipv6_src);
        memcpy(ipv6_key->ipv6_dst, &flow->ipv6_dst, sizeof ipv6_key->ipv6_dst);
        ipv6_key->ipv6_label = flow->ipv6_label;
        ipv6_key->ipv6_proto = flow->nw_proto;
        ipv6_key->ipv6_tclass = flow->nw_tos;
        ipv6_key->ipv6_hlimit = flow->nw_ttl;
        ipv6_key->ipv6_frag = ovs_to_odp_frag(flow->nw_frag);
    } else if (flow->dl_type == htons(ETH_TYPE_ARP)) {
        struct ovs_key_arp *arp_key;

        arp_key = nl_msg_put_unspec_uninit(buf, OVS_KEY_ATTR_ARP,
                                           sizeof *arp_key);
        memset(arp_key, 0, sizeof *arp_key);
        arp_key->arp_sip = flow->nw_src;
        arp_key->arp_tip = flow->nw_dst;
        arp_key->arp_op = htons(flow->nw_proto);
        memcpy(arp_key->arp_sha, flow->arp_sha, ETH_ADDR_LEN);
        memcpy(arp_key->arp_tha, flow->arp_tha, ETH_ADDR_LEN);
    }

    if ((flow->dl_type == htons(ETH_TYPE_IP)
         || flow->dl_type == htons(ETH_TYPE_IPV6))
        && !(flow->nw_frag & FLOW_NW_FRAG_LATER)) {

        if (flow->nw_proto == IPPROTO_TCP) {
            struct ovs_key_tcp *tcp_key;

            tcp_key = nl_msg_put_unspec_uninit(buf, OVS_KEY_ATTR_TCP,
                                               sizeof *tcp_key);
            tcp_key->tcp_src = flow->tp_src;
            tcp_key->tcp_dst = flow->tp_dst;
        } else if (flow->nw_proto == IPPROTO_UDP) {
            struct ovs_key_udp *udp_key;

            udp_key = nl_msg_put_unspec_uninit(buf, OVS_KEY_ATTR_UDP,
                                               sizeof *udp_key);
            udp_key->udp_src = flow->tp_src;
            udp_key->udp_dst = flow->tp_dst;
        } else if (flow->dl_type == htons(ETH_TYPE_IP)
                && flow->nw_proto == IPPROTO_ICMP) {
            struct ovs_key_icmp *icmp_key;

            icmp_key = nl_msg_put_unspec_uninit(buf, OVS_KEY_ATTR_ICMP,
                                                sizeof *icmp_key);
            icmp_key->icmp_type = ntohs(flow->tp_src);
            icmp_key->icmp_code = ntohs(flow->tp_dst);
        } else if (flow->dl_type == htons(ETH_TYPE_IPV6)
                && flow->nw_proto == IPPROTO_ICMPV6) {
            struct ovs_key_icmpv6 *icmpv6_key;

            icmpv6_key = nl_msg_put_unspec_uninit(buf, OVS_KEY_ATTR_ICMPV6,
                                                  sizeof *icmpv6_key);
            icmpv6_key->icmpv6_type = ntohs(flow->tp_src);
            icmpv6_key->icmpv6_code = ntohs(flow->tp_dst);

            if (icmpv6_key->icmpv6_type == ND_NEIGHBOR_SOLICIT
                    || icmpv6_key->icmpv6_type == ND_NEIGHBOR_ADVERT) {
                struct ovs_key_nd *nd_key;

                nd_key = nl_msg_put_unspec_uninit(buf, OVS_KEY_ATTR_ND,
                                                    sizeof *nd_key);
                memcpy(nd_key->nd_target, &flow->nd_target,
                        sizeof nd_key->nd_target);
                memcpy(nd_key->nd_sll, flow->arp_sha, ETH_ADDR_LEN);
                memcpy(nd_key->nd_tll, flow->arp_tha, ETH_ADDR_LEN);
            }
        }
    }

unencap:
    if (encap) {
        nl_msg_end_nested(buf, encap);
    }
}

uint32_t
odp_flow_key_hash(const struct nlattr *key, size_t key_len)
{
    BUILD_ASSERT_DECL(!(NLA_ALIGNTO % sizeof(uint32_t)));
    return hash_words((const uint32_t *) key, key_len / sizeof(uint32_t), 0);
}

static void
log_odp_key_attributes(struct vlog_rate_limit *rl, const char *title,
                       uint64_t attrs, int out_of_range_attr,
                       const struct nlattr *key, size_t key_len)
{
    struct ds s;
    int i;

    if (VLOG_DROP_DBG(rl)) {
        return;
    }

    ds_init(&s);
    for (i = 0; i < 64; i++) {
        if (attrs & (UINT64_C(1) << i)) {
            ds_put_format(&s, " %s", ovs_key_attr_to_string(i));
        }
    }
    if (out_of_range_attr) {
        ds_put_format(&s, " %d (and possibly others)", out_of_range_attr);
    }

    ds_put_cstr(&s, ": ");
    odp_flow_key_format(key, key_len, &s);

    VLOG_DBG("%s:%s", title, ds_cstr(&s));
    ds_destroy(&s);
}

static bool
odp_to_ovs_frag(uint8_t odp_frag, struct flow *flow)
{
    static struct vlog_rate_limit rl = VLOG_RATE_LIMIT_INIT(1, 5);

    if (odp_frag > OVS_FRAG_TYPE_LATER) {
        VLOG_ERR_RL(&rl, "invalid frag %"PRIu8" in flow key", odp_frag);
        return false;
    }

    if (odp_frag != OVS_FRAG_TYPE_NONE) {
        flow->nw_frag |= FLOW_NW_FRAG_ANY;
        if (odp_frag == OVS_FRAG_TYPE_LATER) {
            flow->nw_frag |= FLOW_NW_FRAG_LATER;
        }
    }
    return true;
}

static bool
parse_flow_nlattrs(const struct nlattr *key, size_t key_len,
                   const struct nlattr *attrs[], uint64_t *present_attrsp,
                   int *out_of_range_attrp)
{
    static struct vlog_rate_limit rl = VLOG_RATE_LIMIT_INIT(10, 10);
    const struct nlattr *nla;
    uint64_t present_attrs;
    size_t left;

    present_attrs = 0;
    *out_of_range_attrp = 0;
    NL_ATTR_FOR_EACH (nla, left, key, key_len) {
        uint16_t type = nl_attr_type(nla);
        size_t len = nl_attr_get_size(nla);
        int expected_len = odp_flow_key_attr_len(type);

        if (len != expected_len && expected_len >= 0) {
            VLOG_ERR_RL(&rl, "attribute %s has length %zu but should have "
                        "length %d", ovs_key_attr_to_string(type),
                        len, expected_len);
            return false;
        }

        if (type >= CHAR_BIT * sizeof present_attrs) {
            *out_of_range_attrp = type;
        } else {
            if (present_attrs & (UINT64_C(1) << type)) {
                VLOG_ERR_RL(&rl, "duplicate %s attribute in flow key",
                            ovs_key_attr_to_string(type));
                return false;
            }

            present_attrs |= UINT64_C(1) << type;
            attrs[type] = nla;
        }
    }
    if (left) {
        VLOG_ERR_RL(&rl, "trailing garbage in flow key");
        return false;
    }

    *present_attrsp = present_attrs;
    return true;
}

static enum odp_key_fitness
check_expectations(uint64_t present_attrs, int out_of_range_attr,
                   uint64_t expected_attrs,
                   const struct nlattr *key, size_t key_len)
{
    uint64_t missing_attrs;
    uint64_t extra_attrs;

    missing_attrs = expected_attrs & ~present_attrs;
    if (missing_attrs) {
        static struct vlog_rate_limit rl = VLOG_RATE_LIMIT_INIT(10, 10);
        log_odp_key_attributes(&rl, "expected but not present",
                               missing_attrs, 0, key, key_len);
        return ODP_FIT_TOO_LITTLE;
    }

    extra_attrs = present_attrs & ~expected_attrs;
    if (extra_attrs || out_of_range_attr) {
        static struct vlog_rate_limit rl = VLOG_RATE_LIMIT_INIT(10, 10);
        log_odp_key_attributes(&rl, "present but not expected",
                               extra_attrs, out_of_range_attr, key, key_len);
        return ODP_FIT_TOO_MUCH;
    }

    return ODP_FIT_PERFECT;
}

static bool
parse_ethertype(const struct nlattr *attrs[OVS_KEY_ATTR_MAX + 1],
                uint64_t present_attrs, uint64_t *expected_attrs,
                struct flow *flow)
{
    static struct vlog_rate_limit rl = VLOG_RATE_LIMIT_INIT(1, 5);

    if (present_attrs & (UINT64_C(1) << OVS_KEY_ATTR_ETHERTYPE)) {
        flow->dl_type = nl_attr_get_be16(attrs[OVS_KEY_ATTR_ETHERTYPE]);
        if (ntohs(flow->dl_type) < 1536) {
            VLOG_ERR_RL(&rl, "invalid Ethertype %"PRIu16" in flow key",
                        ntohs(flow->dl_type));
            return false;
        }
        *expected_attrs |= UINT64_C(1) << OVS_KEY_ATTR_ETHERTYPE;
    } else {
        flow->dl_type = htons(FLOW_DL_TYPE_NONE);
    }
    return true;
}

static enum odp_key_fitness
parse_l3_onward(const struct nlattr *attrs[OVS_KEY_ATTR_MAX + 1],
                uint64_t present_attrs, int out_of_range_attr,
                uint64_t expected_attrs, struct flow *flow,
                const struct nlattr *key, size_t key_len)
{
    static struct vlog_rate_limit rl = VLOG_RATE_LIMIT_INIT(1, 5);

    if (flow->dl_type == htons(ETH_TYPE_IP)) {
        expected_attrs |= UINT64_C(1) << OVS_KEY_ATTR_IPV4;
        if (present_attrs & (UINT64_C(1) << OVS_KEY_ATTR_IPV4)) {
            const struct ovs_key_ipv4 *ipv4_key;

            ipv4_key = nl_attr_get(attrs[OVS_KEY_ATTR_IPV4]);
            flow->nw_src = ipv4_key->ipv4_src;
            flow->nw_dst = ipv4_key->ipv4_dst;
            flow->nw_proto = ipv4_key->ipv4_proto;
            flow->nw_tos = ipv4_key->ipv4_tos;
            flow->nw_ttl = ipv4_key->ipv4_ttl;
            if (!odp_to_ovs_frag(ipv4_key->ipv4_frag, flow)) {
                return ODP_FIT_ERROR;
            }
        }
    } else if (flow->dl_type == htons(ETH_TYPE_IPV6)) {
        expected_attrs |= UINT64_C(1) << OVS_KEY_ATTR_IPV6;
        if (present_attrs & (UINT64_C(1) << OVS_KEY_ATTR_IPV6)) {
            const struct ovs_key_ipv6 *ipv6_key;

            ipv6_key = nl_attr_get(attrs[OVS_KEY_ATTR_IPV6]);
            memcpy(&flow->ipv6_src, ipv6_key->ipv6_src, sizeof flow->ipv6_src);
            memcpy(&flow->ipv6_dst, ipv6_key->ipv6_dst, sizeof flow->ipv6_dst);
            flow->ipv6_label = ipv6_key->ipv6_label;
            flow->nw_proto = ipv6_key->ipv6_proto;
            flow->nw_tos = ipv6_key->ipv6_tclass;
            flow->nw_ttl = ipv6_key->ipv6_hlimit;
            if (!odp_to_ovs_frag(ipv6_key->ipv6_frag, flow)) {
                return ODP_FIT_ERROR;
            }
        }
    } else if (flow->dl_type == htons(ETH_TYPE_ARP)) {
        expected_attrs |= UINT64_C(1) << OVS_KEY_ATTR_ARP;
        if (present_attrs & (UINT64_C(1) << OVS_KEY_ATTR_ARP)) {
            const struct ovs_key_arp *arp_key;

            arp_key = nl_attr_get(attrs[OVS_KEY_ATTR_ARP]);
            flow->nw_src = arp_key->arp_sip;
            flow->nw_dst = arp_key->arp_tip;
            if (arp_key->arp_op & htons(0xff00)) {
                VLOG_ERR_RL(&rl, "unsupported ARP opcode %"PRIu16" in flow "
                            "key", ntohs(arp_key->arp_op));
                return ODP_FIT_ERROR;
            }
            flow->nw_proto = ntohs(arp_key->arp_op);
            memcpy(flow->arp_sha, arp_key->arp_sha, ETH_ADDR_LEN);
            memcpy(flow->arp_tha, arp_key->arp_tha, ETH_ADDR_LEN);
        }
    }

    if (flow->nw_proto == IPPROTO_TCP
        && (flow->dl_type == htons(ETH_TYPE_IP) ||
            flow->dl_type == htons(ETH_TYPE_IPV6))
        && !(flow->nw_frag & FLOW_NW_FRAG_LATER)) {
        expected_attrs |= UINT64_C(1) << OVS_KEY_ATTR_TCP;
        if (present_attrs & (UINT64_C(1) << OVS_KEY_ATTR_TCP)) {
            const struct ovs_key_tcp *tcp_key;

            tcp_key = nl_attr_get(attrs[OVS_KEY_ATTR_TCP]);
            flow->tp_src = tcp_key->tcp_src;
            flow->tp_dst = tcp_key->tcp_dst;
        }
    } else if (flow->nw_proto == IPPROTO_UDP
               && (flow->dl_type == htons(ETH_TYPE_IP) ||
                   flow->dl_type == htons(ETH_TYPE_IPV6))
               && !(flow->nw_frag & FLOW_NW_FRAG_LATER)) {
        expected_attrs |= UINT64_C(1) << OVS_KEY_ATTR_UDP;
        if (present_attrs & (UINT64_C(1) << OVS_KEY_ATTR_UDP)) {
            const struct ovs_key_udp *udp_key;

            udp_key = nl_attr_get(attrs[OVS_KEY_ATTR_UDP]);
            flow->tp_src = udp_key->udp_src;
            flow->tp_dst = udp_key->udp_dst;
        }
    } else if (flow->nw_proto == IPPROTO_ICMP
               && flow->dl_type == htons(ETH_TYPE_IP)
               && !(flow->nw_frag & FLOW_NW_FRAG_LATER)) {
        expected_attrs |= UINT64_C(1) << OVS_KEY_ATTR_ICMP;
        if (present_attrs & (UINT64_C(1) << OVS_KEY_ATTR_ICMP)) {
            const struct ovs_key_icmp *icmp_key;

            icmp_key = nl_attr_get(attrs[OVS_KEY_ATTR_ICMP]);
            flow->tp_src = htons(icmp_key->icmp_type);
            flow->tp_dst = htons(icmp_key->icmp_code);
        }
    } else if (flow->nw_proto == IPPROTO_ICMPV6
               && flow->dl_type == htons(ETH_TYPE_IPV6)
               && !(flow->nw_frag & FLOW_NW_FRAG_LATER)) {
        expected_attrs |= UINT64_C(1) << OVS_KEY_ATTR_ICMPV6;
        if (present_attrs & (UINT64_C(1) << OVS_KEY_ATTR_ICMPV6)) {
            const struct ovs_key_icmpv6 *icmpv6_key;

            icmpv6_key = nl_attr_get(attrs[OVS_KEY_ATTR_ICMPV6]);
            flow->tp_src = htons(icmpv6_key->icmpv6_type);
            flow->tp_dst = htons(icmpv6_key->icmpv6_code);

            if (flow->tp_src == htons(ND_NEIGHBOR_SOLICIT) ||
                flow->tp_src == htons(ND_NEIGHBOR_ADVERT)) {
                expected_attrs |= UINT64_C(1) << OVS_KEY_ATTR_ND;
                if (present_attrs & (UINT64_C(1) << OVS_KEY_ATTR_ND)) {
                    const struct ovs_key_nd *nd_key;

                    nd_key = nl_attr_get(attrs[OVS_KEY_ATTR_ND]);
                    memcpy(&flow->nd_target, nd_key->nd_target,
                           sizeof flow->nd_target);
                    memcpy(flow->arp_sha, nd_key->nd_sll, ETH_ADDR_LEN);
                    memcpy(flow->arp_tha, nd_key->nd_tll, ETH_ADDR_LEN);
                }
            }
        }
    }

    return check_expectations(present_attrs, out_of_range_attr, expected_attrs,
                              key, key_len);
}

/* Parse 802.1Q header then encapsulated L3 attributes. */
static enum odp_key_fitness
parse_8021q_onward(const struct nlattr *attrs[OVS_KEY_ATTR_MAX + 1],
                   uint64_t present_attrs, int out_of_range_attr,
                   uint64_t expected_attrs, struct flow *flow,
                   const struct nlattr *key, size_t key_len)
{
    static struct vlog_rate_limit rl = VLOG_RATE_LIMIT_INIT(1, 5);

    const struct nlattr *encap
        = (present_attrs & (UINT64_C(1) << OVS_KEY_ATTR_ENCAP)
           ? attrs[OVS_KEY_ATTR_ENCAP] : NULL);
    enum odp_key_fitness encap_fitness;
    enum odp_key_fitness fitness;
    ovs_be16 tci;

    /* Calulate fitness of outer attributes. */
    expected_attrs |= ((UINT64_C(1) << OVS_KEY_ATTR_VLAN) |
                       (UINT64_C(1) << OVS_KEY_ATTR_ENCAP));
    fitness = check_expectations(present_attrs, out_of_range_attr,
                                 expected_attrs, key, key_len);

    /* Get the VLAN TCI value. */
    if (!(present_attrs & (UINT64_C(1) << OVS_KEY_ATTR_VLAN))) {
        return ODP_FIT_TOO_LITTLE;
    }
    tci = nl_attr_get_be16(attrs[OVS_KEY_ATTR_VLAN]);
    if (tci == htons(0)) {
        /* Corner case for a truncated 802.1Q header. */
        if (fitness == ODP_FIT_PERFECT && nl_attr_get_size(encap)) {
            return ODP_FIT_TOO_MUCH;
        }
        return fitness;
    } else if (!(tci & htons(VLAN_CFI))) {
        VLOG_ERR_RL(&rl, "OVS_KEY_ATTR_VLAN 0x%04"PRIx16" is nonzero "
                    "but CFI bit is not set", ntohs(tci));
        return ODP_FIT_ERROR;
    }

    /* Set vlan_tci.
     * Remove the TPID from dl_type since it's not the real Ethertype.  */
    flow->vlan_tci = tci;
    flow->dl_type = htons(0);

    /* Now parse the encapsulated attributes. */
    if (!parse_flow_nlattrs(nl_attr_get(encap), nl_attr_get_size(encap),
                            attrs, &present_attrs, &out_of_range_attr)) {
        return ODP_FIT_ERROR;
    }
    expected_attrs = 0;

    if (!parse_ethertype(attrs, present_attrs, &expected_attrs, flow)) {
        return ODP_FIT_ERROR;
    }
    encap_fitness = parse_l3_onward(attrs, present_attrs, out_of_range_attr,
                                    expected_attrs, flow, key, key_len);

    /* The overall fitness is the worse of the outer and inner attributes. */
    return MAX(fitness, encap_fitness);
}

/* Converts the 'key_len' bytes of OVS_KEY_ATTR_* attributes in 'key' to a flow
 * structure in 'flow'.  Returns an ODP_FIT_* value that indicates how well
 * 'key' fits our expectations for what a flow key should contain.
 *
 * The 'in_port' will be the datapath's understanding of the port.  The
 * caller will need to translate with odp_port_to_ofp_port() if the
 * OpenFlow port is needed.
 *
 * This function doesn't take the packet itself as an argument because none of
 * the currently understood OVS_KEY_ATTR_* attributes require it.  Currently,
 * it is always possible to infer which additional attribute(s) should appear
 * by looking at the attributes for lower-level protocols, e.g. if the network
 * protocol in OVS_KEY_ATTR_IPV4 or OVS_KEY_ATTR_IPV6 is IPPROTO_TCP then we
 * know that a OVS_KEY_ATTR_TCP attribute must appear and that otherwise it
 * must be absent. */
enum odp_key_fitness
odp_flow_key_to_flow(const struct nlattr *key, size_t key_len,
                     struct flow *flow)
{
    const struct nlattr *attrs[OVS_KEY_ATTR_MAX + 1];
    uint64_t expected_attrs;
    uint64_t present_attrs;
    int out_of_range_attr;

    memset(flow, 0, sizeof *flow);

    /* Parse attributes. */
    if (!parse_flow_nlattrs(key, key_len, attrs, &present_attrs,
                            &out_of_range_attr)) {
        return ODP_FIT_ERROR;
    }
    expected_attrs = 0;

    /* Metadata. */
    if (present_attrs & (UINT64_C(1) << OVS_KEY_ATTR_PRIORITY)) {
        flow->skb_priority = nl_attr_get_u32(attrs[OVS_KEY_ATTR_PRIORITY]);
        expected_attrs |= UINT64_C(1) << OVS_KEY_ATTR_PRIORITY;
    }

    if (present_attrs & (UINT64_C(1) << OVS_KEY_ATTR_TUN_ID)) {
        flow->tunnel.tun_id = nl_attr_get_be64(attrs[OVS_KEY_ATTR_TUN_ID]);
        expected_attrs |= UINT64_C(1) << OVS_KEY_ATTR_TUN_ID;
    }

    if (present_attrs & (UINT64_C(1) << OVS_KEY_ATTR_IN_PORT)) {
        flow->in_port = nl_attr_get_u32(attrs[OVS_KEY_ATTR_IN_PORT]);
        expected_attrs |= UINT64_C(1) << OVS_KEY_ATTR_IN_PORT;
    } else {
        flow->in_port = OVSP_NONE;
    }

    /* Ethernet header. */
    if (present_attrs & (UINT64_C(1) << OVS_KEY_ATTR_ETHERNET)) {
        const struct ovs_key_ethernet *eth_key;

        eth_key = nl_attr_get(attrs[OVS_KEY_ATTR_ETHERNET]);
        memcpy(flow->dl_src, eth_key->eth_src, ETH_ADDR_LEN);
        memcpy(flow->dl_dst, eth_key->eth_dst, ETH_ADDR_LEN);
    }
    expected_attrs |= UINT64_C(1) << OVS_KEY_ATTR_ETHERNET;

    /* Get Ethertype or 802.1Q TPID or FLOW_DL_TYPE_NONE. */
    if (!parse_ethertype(attrs, present_attrs, &expected_attrs, flow)) {
        return ODP_FIT_ERROR;
    }

    if (flow->dl_type == htons(ETH_TYPE_VLAN)) {
        return parse_8021q_onward(attrs, present_attrs, out_of_range_attr,
                                  expected_attrs, flow, key, key_len);
    }
    return parse_l3_onward(attrs, present_attrs, out_of_range_attr,
                           expected_attrs, flow, key, key_len);
}

/* Returns 'fitness' as a string, for use in debug messages. */
const char *
odp_key_fitness_to_string(enum odp_key_fitness fitness)
{
    switch (fitness) {
    case ODP_FIT_PERFECT:
        return "OK";
    case ODP_FIT_TOO_MUCH:
        return "too_much";
    case ODP_FIT_TOO_LITTLE:
        return "too_little";
    case ODP_FIT_ERROR:
        return "error";
    default:
        return "<unknown>";
    }
}

/* Appends an OVS_ACTION_ATTR_USERSPACE action to 'odp_actions' that specifies
 * Netlink PID 'pid'.  If 'cookie' is nonnull, adds a userdata attribute whose
 * contents contains 'cookie' and returns the offset within 'odp_actions' of
 * the start of the cookie.  (If 'cookie' is null, then the return value is not
 * meaningful.) */
size_t
odp_put_userspace_action(uint32_t pid, const union user_action_cookie *cookie,
                         struct ofpbuf *odp_actions)
{
    size_t offset;

    offset = nl_msg_start_nested(odp_actions, OVS_ACTION_ATTR_USERSPACE);
    nl_msg_put_u32(odp_actions, OVS_USERSPACE_ATTR_PID, pid);
    if (cookie) {
        nl_msg_put_unspec(odp_actions, OVS_USERSPACE_ATTR_USERDATA,
                          cookie, sizeof *cookie);
    }
    nl_msg_end_nested(odp_actions, offset);

    return cookie ? odp_actions->size - NLA_ALIGN(sizeof *cookie) : 0;
}

/* The commit_odp_actions() function and its helpers. */

static void
commit_set_action(struct ofpbuf *odp_actions, enum ovs_key_attr key_type,
                  const void *key, size_t key_size)
{
    size_t offset = nl_msg_start_nested(odp_actions, OVS_ACTION_ATTR_SET);
    nl_msg_put_unspec(odp_actions, key_type, key, key_size);
    nl_msg_end_nested(odp_actions, offset);
}

static void
commit_set_tun_id_action(const struct flow *flow, struct flow *base,
                         struct ofpbuf *odp_actions)
{
    if (base->tunnel.tun_id == flow->tunnel.tun_id) {
        return;
    }
    base->tunnel.tun_id = flow->tunnel.tun_id;

    commit_set_action(odp_actions, OVS_KEY_ATTR_TUN_ID,
                      &base->tunnel.tun_id, sizeof(base->tunnel.tun_id));
}

static void
commit_set_ether_addr_action(const struct flow *flow, struct flow *base,
                             struct ofpbuf *odp_actions)
{
    struct ovs_key_ethernet eth_key;

    if (eth_addr_equals(base->dl_src, flow->dl_src) &&
        eth_addr_equals(base->dl_dst, flow->dl_dst)) {
        return;
    }

    memcpy(base->dl_src, flow->dl_src, ETH_ADDR_LEN);
    memcpy(base->dl_dst, flow->dl_dst, ETH_ADDR_LEN);

    memcpy(eth_key.eth_src, base->dl_src, ETH_ADDR_LEN);
    memcpy(eth_key.eth_dst, base->dl_dst, ETH_ADDR_LEN);

    commit_set_action(odp_actions, OVS_KEY_ATTR_ETHERNET,
                      &eth_key, sizeof(eth_key));
}

static void
commit_vlan_action(const struct flow *flow, struct flow *base,
                   struct ofpbuf *odp_actions)
{
    if (base->vlan_tci == flow->vlan_tci) {
        return;
    }

    if (base->vlan_tci & htons(VLAN_CFI)) {
        nl_msg_put_flag(odp_actions, OVS_ACTION_ATTR_POP_VLAN);
    }

    if (flow->vlan_tci & htons(VLAN_CFI)) {
        struct ovs_action_push_vlan vlan;

        vlan.vlan_tpid = htons(ETH_TYPE_VLAN);
        vlan.vlan_tci = flow->vlan_tci;
        nl_msg_put_unspec(odp_actions, OVS_ACTION_ATTR_PUSH_VLAN,
                          &vlan, sizeof vlan);
    }
    base->vlan_tci = flow->vlan_tci;
}

static void
commit_set_ipv4_action(const struct flow *flow, struct flow *base,
                     struct ofpbuf *odp_actions)
{
    struct ovs_key_ipv4 ipv4_key;

    if (base->nw_src == flow->nw_src &&
        base->nw_dst == flow->nw_dst &&
        base->nw_tos == flow->nw_tos &&
        base->nw_ttl == flow->nw_ttl &&
        base->nw_frag == flow->nw_frag) {
        return;
    }

    ipv4_key.ipv4_src = base->nw_src = flow->nw_src;
    ipv4_key.ipv4_dst = base->nw_dst = flow->nw_dst;
    ipv4_key.ipv4_tos = base->nw_tos = flow->nw_tos;
    ipv4_key.ipv4_ttl = base->nw_ttl = flow->nw_ttl;
    ipv4_key.ipv4_proto = base->nw_proto;
    ipv4_key.ipv4_frag = ovs_to_odp_frag(base->nw_frag);

    commit_set_action(odp_actions, OVS_KEY_ATTR_IPV4,
                      &ipv4_key, sizeof(ipv4_key));
}

static void
commit_set_ipv6_action(const struct flow *flow, struct flow *base,
                       struct ofpbuf *odp_actions)
{
    struct ovs_key_ipv6 ipv6_key;

    if (ipv6_addr_equals(&base->ipv6_src, &flow->ipv6_src) &&
        ipv6_addr_equals(&base->ipv6_dst, &flow->ipv6_dst) &&
        base->ipv6_label == flow->ipv6_label &&
        base->nw_tos == flow->nw_tos &&
        base->nw_ttl == flow->nw_ttl &&
        base->nw_frag == flow->nw_frag) {
        return;
    }

    base->ipv6_src = flow->ipv6_src;
    memcpy(&ipv6_key.ipv6_src, &base->ipv6_src, sizeof(ipv6_key.ipv6_src));
    base->ipv6_dst = flow->ipv6_dst;
    memcpy(&ipv6_key.ipv6_dst, &base->ipv6_dst, sizeof(ipv6_key.ipv6_dst));

    ipv6_key.ipv6_label = base->ipv6_label = flow->ipv6_label;
    ipv6_key.ipv6_tclass = base->nw_tos = flow->nw_tos;
    ipv6_key.ipv6_hlimit = base->nw_ttl = flow->nw_ttl;
    ipv6_key.ipv6_proto = base->nw_proto;
    ipv6_key.ipv6_frag = ovs_to_odp_frag(base->nw_frag);

    commit_set_action(odp_actions, OVS_KEY_ATTR_IPV6,
                      &ipv6_key, sizeof(ipv6_key));
}

static void
commit_set_nw_action(const struct flow *flow, struct flow *base,
                     struct ofpbuf *odp_actions)
{
    /* Check if flow really have an IP header. */
    if (!flow->nw_proto) {
        return;
    }

    if (base->dl_type == htons(ETH_TYPE_IP)) {
        commit_set_ipv4_action(flow, base, odp_actions);
    } else if (base->dl_type == htons(ETH_TYPE_IPV6)) {
        commit_set_ipv6_action(flow, base, odp_actions);
    }
}

static void
commit_set_port_action(const struct flow *flow, struct flow *base,
                       struct ofpbuf *odp_actions)
{
    if (!base->tp_src && !base->tp_dst) {
        return;
    }

    if (base->tp_src == flow->tp_src &&
        base->tp_dst == flow->tp_dst) {
        return;
    }

    if (flow->nw_proto == IPPROTO_TCP) {
        struct ovs_key_tcp port_key;

        port_key.tcp_src = base->tp_src = flow->tp_src;
        port_key.tcp_dst = base->tp_dst = flow->tp_dst;

        commit_set_action(odp_actions, OVS_KEY_ATTR_TCP,
                          &port_key, sizeof(port_key));

    } else if (flow->nw_proto == IPPROTO_UDP) {
        struct ovs_key_udp port_key;

        port_key.udp_src = base->tp_src = flow->tp_src;
        port_key.udp_dst = base->tp_dst = flow->tp_dst;

        commit_set_action(odp_actions, OVS_KEY_ATTR_UDP,
                          &port_key, sizeof(port_key));
    }
}

static void
commit_set_priority_action(const struct flow *flow, struct flow *base,
                           struct ofpbuf *odp_actions)
{
    if (base->skb_priority == flow->skb_priority) {
        return;
    }
    base->skb_priority = flow->skb_priority;

    commit_set_action(odp_actions, OVS_KEY_ATTR_PRIORITY,
                      &base->skb_priority, sizeof(base->skb_priority));
}

/* If any of the flow key data that ODP actions can modify are different in
 * 'base' and 'flow', appends ODP actions to 'odp_actions' that change the flow
 * key from 'base' into 'flow', and then changes 'base' the same way. */
void
commit_odp_actions(const struct flow *flow, struct flow *base,
                   struct ofpbuf *odp_actions)
{
    commit_set_tun_id_action(flow, base, odp_actions);
    commit_set_ether_addr_action(flow, base, odp_actions);
    commit_vlan_action(flow, base, odp_actions);
    commit_set_nw_action(flow, base, odp_actions);
    commit_set_port_action(flow, base, odp_actions);
    commit_set_priority_action(flow, base, odp_actions);
}<|MERGE_RESOLUTION|>--- conflicted
+++ resolved
@@ -1303,18 +1303,12 @@
         nl_msg_put_u32(buf, OVS_KEY_ATTR_PRIORITY, flow->skb_priority);
     }
 
-<<<<<<< HEAD
-    if (flow->in_port != OFPP_NONE && flow->in_port != OFPP_CONTROLLER) {
-        nl_msg_put_u32(buf, OVS_KEY_ATTR_IN_PORT,
-                       ofp_port_to_odp_port(flow->in_port));
-=======
     if (flow->tunnel.tun_id != htonll(0)) {
         nl_msg_put_be64(buf, OVS_KEY_ATTR_TUN_ID, flow->tunnel.tun_id);
     }
 
     if (odp_in_port != OVSP_NONE) {
         nl_msg_put_u32(buf, OVS_KEY_ATTR_IN_PORT, odp_in_port);
->>>>>>> acf60855
     }
 
     eth_key = nl_msg_put_unspec_uninit(buf, OVS_KEY_ATTR_ETHERNET,
