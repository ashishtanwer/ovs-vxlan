--- conflicted
+++ resolved
@@ -92,11 +92,7 @@
  *  OVS_KEY_ATTR_ND           28    --     4     32
  *  OVS_KEY_ATTR_TUNNEL       20    --     4     24
  *  -------------------------------------------------
-<<<<<<< HEAD
- *  total                                       1806
-=======
  *  total                                       184
->>>>>>> 0d2f19a9
  *
  * We include some slack space in case the calculation isn't quite right or we
  * add another field and forget to adjust this value.
